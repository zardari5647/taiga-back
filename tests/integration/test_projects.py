--- conflicted
+++ resolved
@@ -1,6 +1,4 @@
 # -*- coding: utf-8 -*-
-<<<<<<< HEAD
-=======
 # Copyright (C) 2014-2016 Andrey Antukh <niwi@niwi.nz>
 # Copyright (C) 2014-2016 Jesús Espino <jespinog@gmail.com>
 # Copyright (C) 2014-2016 David Barragán <bameda@dbarragan.com>
@@ -19,7 +17,6 @@
 # You should have received a copy of the GNU Affero General Public License
 # along with this program.  If not, see <http://www.gnu.org/licenses/>.
 
->>>>>>> 5472c993
 from django.core.urlresolvers import reverse
 from django.conf import settings
 from django.core.files import File
@@ -31,13 +28,10 @@
 from taiga.projects.history.services import take_snapshot
 from taiga.permissions.choices import ANON_PERMISSIONS
 from taiga.projects.models import Project
-<<<<<<< HEAD
-=======
 from taiga.projects.userstories.models import UserStory
 from taiga.projects.tasks.models import Task
 from taiga.projects.issues.models import Issue
 from taiga.projects.epics.models import Epic
->>>>>>> 5472c993
 from taiga.projects.choices import BLOCKED_BY_DELETING
 
 from .. import factories as f
@@ -1879,9 +1873,6 @@
     client.login(user)
     response = client.json.delete(url)
     assert response.status_code == 204
-<<<<<<< HEAD
-    assert Project.objects.filter(id=project.id).count() == 0
-=======
     assert Project.objects.filter(id=project.id).count() == 0
 
 
@@ -2103,5 +2094,4 @@
     user_story.tags = ["tag"]
     user_story.save()
     project = Project.objects.get(id=user_story.project.id)
-    assert ["tag", "#123123"] in project.tags_colors
->>>>>>> 5472c993
+    assert ["tag", "#123123"] in project.tags_colors