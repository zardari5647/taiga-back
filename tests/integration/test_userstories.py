# -*- coding: utf-8 -*-
<<<<<<< HEAD
import copy
=======
# Copyright (C) 2014-2016 Andrey Antukh <niwi@niwi.nz>
# Copyright (C) 2014-2016 Jesús Espino <jespinog@gmail.com>
# Copyright (C) 2014-2016 David Barragán <bameda@dbarragan.com>
# Copyright (C) 2014-2016 Alejandro Alonso <alejandro.alonso@kaleidos.net>
# Copyright (C) 2014-2016 Anler Hernández <hello@anler.me>
# This program is free software: you can redistribute it and/or modify
# it under the terms of the GNU Affero General Public License as
# published by the Free Software Foundation, either version 3 of the
# License, or (at your option) any later version.
#
# This program is distributed in the hope that it will be useful,
# but WITHOUT ANY WARRANTY; without even the implied warranty of
# MERCHANTABILITY or FITNESS FOR A PARTICULAR PURPOSE.  See the
# GNU Affero General Public License for more details.
#
# You should have received a copy of the GNU Affero General Public License
# along with this program.  If not, see <http://www.gnu.org/licenses/>.

>>>>>>> 5472c993
import uuid
import csv
import pytz

from datetime import datetime, timedelta
from urllib.parse import quote

from unittest import mock
from django.core.urlresolvers import reverse

from taiga.base.utils import json
from taiga.projects.userstories import services, models

from .. import factories as f

import pytest
pytestmark = pytest.mark.django_db


def test_get_userstories_from_bulk():
    data = "User Story #1\nUser Story #2\n"
    userstories = services.get_userstories_from_bulk(data)

    assert len(userstories) == 2
    assert userstories[0].subject == "User Story #1"
    assert userstories[1].subject == "User Story #2"


def test_create_userstories_in_bulk():
    data = "User Story #1\nUser Story #2\n"

    with mock.patch("taiga.projects.userstories.services.db") as db:
        userstories = services.create_userstories_in_bulk(data)
        db.save_in_bulk.assert_called_once_with(userstories, None, None)


def test_update_userstories_order_in_bulk():
    project = f.ProjectFactory.create()
    us1 = f.UserStoryFactory.create(project=project, backlog_order=1)
    us2 = f.UserStoryFactory.create(project=project, backlog_order=2)
    data = [{"us_id": us1.id, "order": 1}, {"us_id": us2.id, "order": 2}]

    with mock.patch("taiga.projects.userstories.services.db") as db:
        services.update_userstories_order_in_bulk(data, "backlog_order", project)
        db.update_attr_in_bulk_for_ids.assert_called_once_with({us1.id: 1, us2.id: 2},
                                                                "backlog_order",
                                                                models.UserStory)


def test_create_userstory_with_watchers(client):
    user = f.UserFactory.create()
    user_watcher = f.UserFactory.create()
    project = f.ProjectFactory.create(owner=user)
    f.MembershipFactory.create(project=project, user=user, is_admin=True)
    f.MembershipFactory.create(project=project, user=user_watcher, is_admin=True)
    url = reverse("userstories-list")

    data = {"subject": "Test user story", "project": project.id, "watchers": [user_watcher.id]}
    client.login(user)
    response = client.json.post(url, json.dumps(data))

    assert response.status_code == 201
    assert response.data["watchers"] == []


def test_create_userstory_without_status(client):
    user = f.UserFactory.create()
    project = f.ProjectFactory.create(owner=user)
    status = f.UserStoryStatusFactory.create(project=project)
    project.default_us_status = status
    project.save()

    f.MembershipFactory.create(project=project, user=user, is_admin=True)
    url = reverse("userstories-list")

    data = {"subject": "Test user story", "project": project.id}
    client.login(user)
    response = client.json.post(url, json.dumps(data))
    assert response.status_code == 201
    assert response.data['status'] == project.default_us_status.id


def test_create_userstory_without_default_values(client):
    user = f.UserFactory.create()
    project = f.ProjectFactory.create(owner=user, default_us_status=None)
    f.MembershipFactory.create(project=project, user=user, is_admin=True)
    url = reverse("userstories-list")

    data = {"subject": "Test user story", "project": project.id}
    client.login(user)
    response = client.json.post(url, json.dumps(data))
    assert response.status_code == 201
    assert response.data['status'] is None


def test_api_delete_userstory(client):
    us = f.UserStoryFactory.create()
    f.MembershipFactory.create(project=us.project, user=us.owner, is_admin=True)
    url = reverse("userstories-detail", kwargs={"pk": us.pk})

    client.login(us.owner)
    response = client.delete(url)

    assert response.status_code == 204


def test_api_filter_by_subject_or_ref(client):
    user = f.UserFactory.create()
    project = f.ProjectFactory.create(owner=user)
    f.MembershipFactory.create(project=project, user=user, is_admin=True)

    f.UserStoryFactory.create(project=project)
    f.UserStoryFactory.create(project=project, subject="some random subject")
    url = reverse("userstories-list") + "?q=some subject"

    client.login(project.owner)
    response = client.get(url)
    number_of_stories = len(response.data)

    assert response.status_code == 200
    assert number_of_stories == 1, number_of_stories


def test_api_create_in_bulk_with_status(client):
    project = f.create_project()
    f.MembershipFactory.create(project=project, user=project.owner, is_admin=True)
    url = reverse("userstories-bulk-create")
    data = {
        "bulk_stories": "Story #1\nStory #2",
        "project_id": project.id,
        "status_id": project.default_us_status.id
    }

    client.login(project.owner)
    response = client.json.post(url, json.dumps(data))

    assert response.status_code == 200, response.data
    assert response.data[0]["status"] == project.default_us_status.id


def test_api_create_in_bulk_with_invalid_status(client):
    project = f.create_project()
    status = f.UserStoryStatusFactory.create()
    f.MembershipFactory.create(project=project, user=project.owner, is_admin=True)
    url = reverse("userstories-bulk-create")
    data = {
        "bulk_stories": "Story #1\nStory #2",
        "project_id": project.id,
        "status_id": status.id
    }

    client.login(project.owner)
    response = client.json.post(url, json.dumps(data))

    assert response.status_code == 400, response.data
    assert "status_id" in response.data


def test_api_update_orders_in_bulk(client):
    project = f.create_project()
    f.MembershipFactory.create(project=project, user=project.owner, is_admin=True)
    us1 = f.create_userstory(project=project)
    us2 = f.create_userstory(project=project)

    url1 = reverse("userstories-bulk-update-backlog-order")
    url2 = reverse("userstories-bulk-update-kanban-order")
    url3 = reverse("userstories-bulk-update-sprint-order")

    data = {
        "project_id": project.id,
        "bulk_stories": [{"us_id": us1.id, "order": 1},
                         {"us_id": us2.id, "order": 2}]
    }

    client.login(project.owner)

    response = client.json.post(url1, json.dumps(data))
    assert response.status_code == 200, response.data

    response = client.json.post(url2, json.dumps(data))
    assert response.status_code == 200, response.data

    response = client.json.post(url3, json.dumps(data))
    assert response.status_code == 200, response.data


def test_api_update_orders_in_bulk_invalid_userstories(client):
    project = f.create_project()
    f.MembershipFactory.create(project=project, user=project.owner, is_admin=True)
    us1 = f.create_userstory(project=project)
    us2 = f.create_userstory(project=project)
    us3 = f.create_userstory()

    url1 = reverse("userstories-bulk-update-backlog-order")
    url2 = reverse("userstories-bulk-update-kanban-order")
    url3 = reverse("userstories-bulk-update-sprint-order")

    data = {
        "project_id": project.id,
        "bulk_stories": [{"us_id": us1.id, "order": 1},
                         {"us_id": us2.id, "order": 2},
                         {"us_id": us3.id, "order": 3}]
    }

    client.login(project.owner)

    response = client.json.post(url1, json.dumps(data))
    assert response.status_code == 400, response.data
    assert "bulk_stories" in response.data

    response = client.json.post(url2, json.dumps(data))
    assert response.status_code == 400, response.data
    assert "bulk_stories" in response.data

    response = client.json.post(url3, json.dumps(data))
    assert response.status_code == 400, response.data
    assert "bulk_stories" in response.data


def test_api_update_orders_in_bulk_invalid_status(client):
    project = f.create_project()
    f.MembershipFactory.create(project=project, user=project.owner, is_admin=True)
    status = f.UserStoryStatusFactory.create()
    us1 = f.create_userstory(project=project, status=status)
    us2 = f.create_userstory(project=project, status=us1.status)
    us3 = f.create_userstory(project=project)

    url1 = reverse("userstories-bulk-update-backlog-order")
    url2 = reverse("userstories-bulk-update-kanban-order")
    url3 = reverse("userstories-bulk-update-sprint-order")

    data = {
        "project_id": project.id,
        "status_id": status.id,
        "bulk_stories": [{"us_id": us1.id, "order": 1},
                         {"us_id": us2.id, "order": 2},
                         {"us_id": us3.id, "order": 3}]
    }

    client.login(project.owner)

    response = client.json.post(url1, json.dumps(data))
    assert response.status_code == 400, response.data
    assert "status_id" in response.data
    assert "bulk_stories" in response.data

    response = client.json.post(url2, json.dumps(data))
    assert response.status_code == 400, response.data
    assert "status_id" in response.data
    assert "bulk_stories" in response.data

    response = client.json.post(url3, json.dumps(data))
    assert response.status_code == 400, response.data
    assert "status_id" in response.data
    assert "bulk_stories" in response.data


def test_api_update_orders_in_bulk_invalid_milestione(client):
    project = f.create_project()
    f.MembershipFactory.create(project=project, user=project.owner, is_admin=True)
    mil1 = f.MilestoneFactory.create()
    us1 = f.create_userstory(project=project, milestone=mil1)
    us2 = f.create_userstory(project=project, milestone=mil1)
    us3 = f.create_userstory(project=project)

    url1 = reverse("userstories-bulk-update-backlog-order")
    url2 = reverse("userstories-bulk-update-kanban-order")
    url3 = reverse("userstories-bulk-update-sprint-order")

    data = {
        "project_id": project.id,
        "milestone_id": mil1.id,
        "bulk_stories": [{"us_id": us1.id, "order": 1},
                         {"us_id": us2.id, "order": 2},
                         {"us_id": us3.id, "order": 3}]
    }

    client.login(project.owner)

    response = client.json.post(url1, json.dumps(data))
    assert response.status_code == 400, response.data
    assert "milestone_id" in response.data
    assert "bulk_stories" in response.data

    response = client.json.post(url2, json.dumps(data))
    assert response.status_code == 400, response.data
    assert "milestone_id" in response.data
    assert "bulk_stories" in response.data

    response = client.json.post(url3, json.dumps(data))
    assert response.status_code == 400, response.data
    assert "milestone_id" in response.data
    assert "bulk_stories" in response.data


def test_api_update_milestone_in_bulk(client):
    project = f.create_project()
    f.MembershipFactory.create(project=project, user=project.owner, is_admin=True)
    milestone = f.MilestoneFactory.create(project=project)
    us1 = f.create_userstory(project=project)
    us2 = f.create_userstory(project=project)
    us3 = f.create_userstory(project=project, milestone=milestone, sprint_order=1)
    us4 = f.create_userstory(project=project, milestone=milestone, sprint_order=2)

    url = reverse("userstories-bulk-update-milestone")
    data = {
        "project_id": project.id,
        "milestone_id": milestone.id,
        "bulk_stories": [{"us_id": us1.id, "order": 2},
                         {"us_id": us2.id, "order": 3}]
    }

    client.login(project.owner)

    assert project.milestones.get(id=milestone.id).user_stories.count() == 2
    response = client.json.post(url, json.dumps(data))
    assert response.status_code == 204, response.data
    assert project.milestones.get(id=milestone.id).user_stories.count() == 4
    assert list(project.milestones.get(id=milestone.id).\
        user_stories.\
        order_by("sprint_order").\
        values_list("id", "sprint_order")) == [(us3.id, 1), (us1.id, 2), (us2.id,3), (us4.id,4)]


def test_api_update_milestone_in_bulk_invalid_milestone(client):
    project = f.create_project()
    f.MembershipFactory.create(project=project, user=project.owner, is_admin=True)
    us1 = f.create_userstory(project=project)
    us2 = f.create_userstory(project=project)
    m2 = f.MilestoneFactory.create()

    url = reverse("userstories-bulk-update-milestone")
    data = {
        "project_id": project.id,
        "milestone_id": m2.id,
        "bulk_stories": [{"us_id": us1.id, "order": 1},
                         {"us_id": us2.id, "order": 2}]
    }

    client.login(project.owner)

    response = client.json.post(url, json.dumps(data))
    assert response.status_code == 400
    assert "milestone_id" in response.data


def test_api_update_milestone_in_bulk_invalid_userstories(client):
    project = f.create_project()
    f.MembershipFactory.create(project=project, user=project.owner, is_admin=True)
    us1 = f.create_userstory(project=project)
    us2 = f.create_userstory()
    milestone = f.MilestoneFactory.create(project=project)

    url = reverse("userstories-bulk-update-milestone")
    data = {
        "project_id": project.id,
        "milestone_id": milestone.id,
        "bulk_stories": [{"us_id": us1.id, "order": 1},
                         {"us_id": us2.id, "order": 2}]
    }

    client.login(project.owner)

    response = client.json.post(url, json.dumps(data))
    assert response.status_code == 400
    assert "bulk_stories" in response.data


def test_update_userstory_points(client):
    user1 = f.UserFactory.create()
    user2 = f.UserFactory.create()
    project = f.ProjectFactory.create(owner=user1)

    role1 = f.RoleFactory.create(project=project)
    role2 = f.RoleFactory.create(project=project)

    f.MembershipFactory.create(project=project, user=user1, role=role1, is_admin=True)
    f.MembershipFactory.create(project=project, user=user2, role=role2)

    points1 = f.PointsFactory.create(project=project, value=None)
    points2 = f.PointsFactory.create(project=project, value=1)
    points3 = f.PointsFactory.create(project=project, value=2)

<<<<<<< HEAD
    us = f.UserStoryFactory.create(project=project,owner=user1, status__project=project,
                                   milestone__project=project)
    usdata = UserStorySerializer(us).data
=======
    us = f.UserStoryFactory.create(project=project, owner=user1, status__project=project,
                                   milestone__project=project)
>>>>>>> 5472c993

    url = reverse("userstories-detail", args=[us.pk])

    client.login(user1)

    # invalid role
<<<<<<< HEAD
    data = {}
    data["version"] = usdata["version"]
    data["points"] = copy.copy(usdata["points"])
    data["points"].update({"222222": points3.pk})
=======
    data = {
        "version": us.version,
        "points": {
            str(role1.pk): points1.pk,
            str(role2.pk): points2.pk,
            "222222": points3.pk
        }
    }
>>>>>>> 5472c993

    response = client.json.patch(url, json.dumps(data))
    assert response.status_code == 400

    # invalid point
<<<<<<< HEAD
    data = {}
    data["version"] = usdata["version"]
    data["points"] = copy.copy(usdata["points"])
    data["points"].update({str(role1.pk): "999999"})
=======
    data = {
        "version": us.version,
        "points": {
            str(role1.pk): 999999,
            str(role2.pk): points2.pk
        }
    }
>>>>>>> 5472c993

    response = client.json.patch(url, json.dumps(data))
    assert response.status_code == 400

    # Api should save successful
<<<<<<< HEAD
    data = {}
    data["version"] = usdata["version"]
    data["points"] = copy.copy(usdata["points"])
    data["points"].update({str(role1.pk): points3.pk})

    response = client.json.patch(url, json.dumps(data))
    us = models.UserStory.objects.get(pk=us.pk)
    usdatanew = UserStorySerializer(us).data
    assert response.status_code == 200, str(response.content)
    assert response.data["points"] == usdatanew['points']
    assert response.data["points"] != usdata['points']
=======
    data = {
        "version": us.version,
        "points": {
            str(role1.pk): points3.pk,
            str(role2.pk): points2.pk
        }
    }

    response = client.json.patch(url, json.dumps(data))
    assert response.data["points"][str(role1.pk)] == points3.pk
>>>>>>> 5472c993


def test_update_userstory_rolepoints_on_add_new_role(client):
    # This test is explicitly without assertions. It simple should
    # works without raising any exception.

    user1 = f.UserFactory.create()
    user2 = f.UserFactory.create()
    project = f.ProjectFactory.create(owner=user1)

    role1 = f.RoleFactory.create(project=project)

    f.MembershipFactory.create(project=project, user=user1, role=role1)

    f.PointsFactory.create(project=project, value=2)

    us = f.UserStoryFactory.create(project=project, owner=user1)
    # url = reverse("userstories-detail", args=[us.pk])
    # client.login(user1)

    role2 = f.RoleFactory.create(project=project, computable=True)
    f.MembershipFactory.create(project=project, user=user2, role=role2)
    us.save()


def test_archived_filter(client):
    user = f.UserFactory.create()
    project = f.ProjectFactory.create(owner=user)
    f.MembershipFactory.create(project=project, user=user, is_admin=True)
    f.UserStoryFactory.create(project=project)
    archived_status = f.UserStoryStatusFactory.create(is_archived=True)
    f.UserStoryFactory.create(status=archived_status, project=project)

    client.login(user)

    url = reverse("userstories-list")

    data = {}
    response = client.get(url, data)
    assert len(response.data) == 2

    data = {"status__is_archived": 0}
    response = client.get(url, data)
    assert len(response.data) == 1

    data = {"status__is_archived": 1}
    response = client.get(url, data)
    assert len(response.data) == 1


def test_filter_by_multiple_status(client):
    user = f.UserFactory.create()
    project = f.ProjectFactory.create(owner=user)
    f.MembershipFactory.create(project=project, user=user, is_admin=True)
    f.UserStoryFactory.create(project=project)
    us1 = f.UserStoryFactory.create(project=project)
    us2 = f.UserStoryFactory.create(project=project)

    client.login(user)

    url = reverse("userstories-list")
    url = "{}?status={},{}".format(reverse("userstories-list"), us1.status.id, us2.status.id)

    data = {}
    response = client.get(url, data)
    assert len(response.data) == 2


def test_get_total_points(client):
    project = f.ProjectFactory.create()

    role1 = f.RoleFactory.create(project=project)
    role2 = f.RoleFactory.create(project=project)

    points1 = f.PointsFactory.create(project=project, value=None)
    points2 = f.PointsFactory.create(project=project, value=1)
    points3 = f.PointsFactory.create(project=project, value=2)

    us_with_points = f.UserStoryFactory.create(project=project)
    us_with_points.role_points.all().delete()
    f.RolePointsFactory.create(user_story=us_with_points, role=role1, points=points2)
    f.RolePointsFactory.create(user_story=us_with_points, role=role2, points=points3)

    assert us_with_points.get_total_points() == 3.0

    us_without_points = f.UserStoryFactory.create(project=project)
    us_without_points.role_points.all().delete()
    f.RolePointsFactory.create(user_story=us_without_points, role=role1, points=points1)
    f.RolePointsFactory.create(user_story=us_without_points, role=role2, points=points1)

    assert us_without_points.get_total_points() is None

    us_mixed = f.UserStoryFactory.create(project=project)
    us_mixed.role_points.all().delete()
    f.RolePointsFactory.create(user_story=us_mixed, role=role1, points=points1)
    f.RolePointsFactory.create(user_story=us_mixed, role=role2, points=points2)

    assert us_mixed.get_total_points() == 1.0


def test_api_filter_by_created_date(client):
    user = f.UserFactory(is_superuser=True)
    one_day_ago = datetime.now(pytz.utc) - timedelta(days=1)

    old_userstory = f.create_userstory(owner=user, created_date=one_day_ago)
    userstory = f.create_userstory(owner=user, subject="test")

    url = reverse("userstories-list") + "?created_date=%s" % (
        quote(userstory.created_date.isoformat())
    )

    client.login(userstory.owner)
    response = client.get(url)
    number_of_userstories = len(response.data)

    assert response.status_code == 200
    assert number_of_userstories == 1
    assert response.data[0]["subject"] == userstory.subject


def test_api_filter_by_created_date__lt(client):
    user = f.UserFactory(is_superuser=True)
    one_day_ago = datetime.now(pytz.utc) - timedelta(days=1)

    old_userstory = f.create_userstory(
        owner=user, created_date=one_day_ago, subject="old test"
    )
    userstory = f.create_userstory(owner=user)

    url = reverse("userstories-list") + "?created_date__lt=%s" % (
        quote(userstory.created_date.isoformat())
    )

    client.login(userstory.owner)
    response = client.get(url)
    number_of_userstories = len(response.data)

    assert response.status_code == 200
    assert response.data[0]["subject"] == old_userstory.subject


def test_api_filter_by_created_date__lte(client):
    user = f.UserFactory(is_superuser=True)
    one_day_ago = datetime.now(pytz.utc) - timedelta(days=1)

    old_userstory = f.create_userstory(owner=user, created_date=one_day_ago)
    userstory = f.create_userstory(owner=user)

    url = reverse("userstories-list") + "?created_date__lte=%s" % (
        quote(userstory.created_date.isoformat())
    )

    client.login(userstory.owner)
    response = client.get(url)
    number_of_userstories = len(response.data)

    assert response.status_code == 200
    assert number_of_userstories == 2


def test_api_filter_by_modified_date__gte(client):
    user = f.UserFactory(is_superuser=True)

    older_userstory = f.create_userstory(owner=user)
    userstory = f.create_userstory(owner=user, subject="test")
    # we have to refresh as it slightly differs
    userstory.refresh_from_db()

    assert older_userstory.modified_date < userstory.modified_date

    url = reverse("userstories-list") + "?modified_date__gte=%s" % (
        quote(userstory.modified_date.isoformat())
    )

    client.login(userstory.owner)
    response = client.get(url)
    number_of_userstories = len(response.data)

    assert response.status_code == 200
    assert number_of_userstories == 1
    assert response.data[0]["subject"] == userstory.subject


def test_api_filter_by_finish_date(client):
    user = f.UserFactory(is_superuser=True)
    one_day_later = datetime.now(pytz.utc) + timedelta(days=1)

    userstory = f.create_userstory(owner=user)
    userstory_to_finish = f.create_userstory(
        owner=user, finish_date=one_day_later, subject="test"
    )

    assert userstory_to_finish.finish_date

    url = reverse("userstories-list") + "?finish_date__gte=%s" % (
        quote(userstory_to_finish.finish_date.isoformat())
    )
    client.login(userstory.owner)
    response = client.get(url)
    number_of_userstories = len(response.data)

    assert response.status_code == 200
    assert number_of_userstories == 1
    assert response.data[0]["subject"] == userstory_to_finish.subject


def test_api_filters_data(client):
    project = f.ProjectFactory.create()
    user1 = f.UserFactory.create(is_superuser=True)
    f.MembershipFactory.create(user=user1, project=project)
    user2 = f.UserFactory.create(is_superuser=True)
    f.MembershipFactory.create(user=user2, project=project)
    user3 = f.UserFactory.create(is_superuser=True)
    f.MembershipFactory.create(user=user3, project=project)

    status0 = f.UserStoryStatusFactory.create(project=project)
    status1 = f.UserStoryStatusFactory.create(project=project)
    status2 = f.UserStoryStatusFactory.create(project=project)
    status3 = f.UserStoryStatusFactory.create(project=project)

    epic0 = f.EpicFactory.create(project=project)
    epic1 = f.EpicFactory.create(project=project)
    epic2 = f.EpicFactory.create(project=project)

    tag0 = "test1test2test3"
    tag1 = "test1"
    tag2 = "test2"
    tag3 = "test3"

    # ------------------------------------------------------------------------------
    # | US    | Status  |  Owner | Assigned To | Tags                | Epic        |
    # |-------#---------#--------#-------------#---------------------#--------------
    # | 0     | status3 |  user2 | None        |      tag1           | epic0       |
    # | 1     | status3 |  user1 | None        |           tag2      | None        |
    # | 2     | status1 |  user3 | None        |      tag1 tag2      | epic1       |
    # | 3     | status0 |  user2 | None        |                tag3 | None        |
    # | 4     | status0 |  user1 | user1       |      tag1 tag2 tag3 | epic0       |
    # | 5     | status2 |  user3 | user1       |                tag3 | None        |
    # | 6     | status3 |  user2 | user1       |      tag1 tag2      | epic0 epic2 |
    # | 7     | status0 |  user1 | user2       |                tag3 | None        |
    # | 8     | status3 |  user3 | user2       |      tag1           | epic2       |
    # | 9     | status1 |  user2 | user3       | tag0                | None        |
    # ------------------------------------------------------------------------------

    us0 = f.UserStoryFactory.create(project=project, owner=user2, assigned_to=None,
                              status=status3, tags=[tag1])
    f.RelatedUserStory.create(user_story=us0, epic=epic0)
    us1 = f.UserStoryFactory.create(project=project, owner=user1, assigned_to=None,
                              status=status3, tags=[tag2])
    us2 = f.UserStoryFactory.create(project=project, owner=user3, assigned_to=None,
                              status=status1, tags=[tag1, tag2])
    f.RelatedUserStory.create(user_story=us2, epic=epic1)
    us3 = f.UserStoryFactory.create(project=project, owner=user2, assigned_to=None,
                              status=status0, tags=[tag3])
    us4 = f.UserStoryFactory.create(project=project, owner=user1, assigned_to=user1,
                              status=status0, tags=[tag1, tag2, tag3])
    f.RelatedUserStory.create(user_story=us4, epic=epic0)
    us5 = f.UserStoryFactory.create(project=project, owner=user3, assigned_to=user1,
                              status=status2, tags=[tag3])
    us6 = f.UserStoryFactory.create(project=project, owner=user2, assigned_to=user1,
                              status=status3, tags=[tag1, tag2])
    f.RelatedUserStory.create(user_story=us6, epic=epic0)
    f.RelatedUserStory.create(user_story=us6, epic=epic2)
    us7 = f.UserStoryFactory.create(project=project, owner=user1, assigned_to=user2,
                              status=status0, tags=[tag3])
    us8 = f.UserStoryFactory.create(project=project, owner=user3, assigned_to=user2,
                              status=status3, tags=[tag1])
    f.RelatedUserStory.create(user_story=us8, epic=epic2)
    us9 = f.UserStoryFactory.create(project=project, owner=user2, assigned_to=user3,
                              status=status1, tags=[tag0])

    url = reverse("userstories-filters-data") + "?project={}".format(project.id)

    client.login(user1)

    # No filter
    response = client.get(url)
    assert response.status_code == 200

    assert next(filter(lambda i: i['id'] == user1.id, response.data["owners"]))["count"] == 3
    assert next(filter(lambda i: i['id'] == user2.id, response.data["owners"]))["count"] == 4
    assert next(filter(lambda i: i['id'] == user3.id, response.data["owners"]))["count"] == 3

    assert next(filter(lambda i: i['id'] is None, response.data["assigned_to"]))["count"] == 4
    assert next(filter(lambda i: i['id'] == user1.id, response.data["assigned_to"]))["count"] == 3
    assert next(filter(lambda i: i['id'] == user2.id, response.data["assigned_to"]))["count"] == 2
    assert next(filter(lambda i: i['id'] == user3.id, response.data["assigned_to"]))["count"] == 1

    assert next(filter(lambda i: i['id'] == status0.id, response.data["statuses"]))["count"] == 3
    assert next(filter(lambda i: i['id'] == status1.id, response.data["statuses"]))["count"] == 2
    assert next(filter(lambda i: i['id'] == status2.id, response.data["statuses"]))["count"] == 1
    assert next(filter(lambda i: i['id'] == status3.id, response.data["statuses"]))["count"] == 4

    assert next(filter(lambda i: i['name'] == tag0, response.data["tags"]))["count"] == 1
    assert next(filter(lambda i: i['name'] == tag1, response.data["tags"]))["count"] == 5
    assert next(filter(lambda i: i['name'] == tag2, response.data["tags"]))["count"] == 4
    assert next(filter(lambda i: i['name'] == tag3, response.data["tags"]))["count"] == 4

    assert next(filter(lambda i: i['id'] is None, response.data["epics"]))["count"] == 5
    assert next(filter(lambda i: i['id'] == epic0.id, response.data["epics"]))["count"] == 3
    assert next(filter(lambda i: i['id'] == epic1.id, response.data["epics"]))["count"] == 1
    assert next(filter(lambda i: i['id'] == epic2.id, response.data["epics"]))["count"] == 2

    # Filter ((status0 or status3)
    response = client.get(url + "&status={},{}".format(status3.id, status0.id))
    assert response.status_code == 200

    assert next(filter(lambda i: i['id'] == user1.id, response.data["owners"]))["count"] == 3
    assert next(filter(lambda i: i['id'] == user2.id, response.data["owners"]))["count"] == 3
    assert next(filter(lambda i: i['id'] == user3.id, response.data["owners"]))["count"] == 1

    assert next(filter(lambda i: i['id'] is None, response.data["assigned_to"]))["count"] == 3
    assert next(filter(lambda i: i['id'] == user1.id, response.data["assigned_to"]))["count"] == 2
    assert next(filter(lambda i: i['id'] == user2.id, response.data["assigned_to"]))["count"] == 2
    assert next(filter(lambda i: i['id'] == user3.id, response.data["assigned_to"]))["count"] == 0

    assert next(filter(lambda i: i['id'] == status0.id, response.data["statuses"]))["count"] == 3
    assert next(filter(lambda i: i['id'] == status1.id, response.data["statuses"]))["count"] == 2
    assert next(filter(lambda i: i['id'] == status2.id, response.data["statuses"]))["count"] == 1
    assert next(filter(lambda i: i['id'] == status3.id, response.data["statuses"]))["count"] == 4

    assert next(filter(lambda i: i['name'] == tag0, response.data["tags"]))["count"] == 0
    assert next(filter(lambda i: i['name'] == tag1, response.data["tags"]))["count"] == 4
    assert next(filter(lambda i: i['name'] == tag2, response.data["tags"]))["count"] == 3
    assert next(filter(lambda i: i['name'] == tag3, response.data["tags"]))["count"] == 3

    assert next(filter(lambda i: i['id'] is None, response.data["epics"]))["count"] == 3
    assert next(filter(lambda i: i['id'] == epic0.id, response.data["epics"]))["count"] == 3
    assert next(filter(lambda i: i['id'] == epic1.id, response.data["epics"]))["count"] == 0
    assert next(filter(lambda i: i['id'] == epic2.id, response.data["epics"]))["count"] == 2

    # Filter ((tag1 and tag2) and (user1 or user2))
    response = client.get(url + "&tags={},{}&owner={},{}".format(tag1, tag2, user1.id, user2.id))
    assert response.status_code == 200

    assert next(filter(lambda i: i['id'] == user1.id, response.data["owners"]))["count"] == 1
    assert next(filter(lambda i: i['id'] == user2.id, response.data["owners"]))["count"] == 1
    assert next(filter(lambda i: i['id'] == user3.id, response.data["owners"]))["count"] == 1

    assert next(filter(lambda i: i['id'] is None, response.data["assigned_to"]))["count"] == 0
    assert next(filter(lambda i: i['id'] == user1.id, response.data["assigned_to"]))["count"] == 2
    assert next(filter(lambda i: i['id'] == user2.id, response.data["assigned_to"]))["count"] == 0
    assert next(filter(lambda i: i['id'] == user3.id, response.data["assigned_to"]))["count"] == 0

    assert next(filter(lambda i: i['id'] == status0.id, response.data["statuses"]))["count"] == 1
    assert next(filter(lambda i: i['id'] == status1.id, response.data["statuses"]))["count"] == 0
    assert next(filter(lambda i: i['id'] == status2.id, response.data["statuses"]))["count"] == 0
    assert next(filter(lambda i: i['id'] == status3.id, response.data["statuses"]))["count"] == 1

    assert next(filter(lambda i: i['name'] == tag0, response.data["tags"]))["count"] == 0
    assert next(filter(lambda i: i['name'] == tag1, response.data["tags"]))["count"] == 2
    assert next(filter(lambda i: i['name'] == tag2, response.data["tags"]))["count"] == 2
    assert next(filter(lambda i: i['name'] == tag3, response.data["tags"]))["count"] == 1

    assert next(filter(lambda i: i['id'] is None, response.data["epics"]))["count"] == 0
    assert next(filter(lambda i: i['id'] == epic0.id, response.data["epics"]))["count"] == 2
    assert next(filter(lambda i: i['id'] == epic1.id, response.data["epics"]))["count"] == 0
    assert next(filter(lambda i: i['id'] == epic2.id, response.data["epics"]))["count"] == 1

    # Filter (epic0 epic2)
    response = client.get(url + "&epic={},{}".format(epic0.id, epic2.id))
    assert response.status_code == 200

    assert next(filter(lambda i: i['id'] == user1.id, response.data["owners"]))["count"] == 1
    assert next(filter(lambda i: i['id'] == user2.id, response.data["owners"]))["count"] == 2
    assert next(filter(lambda i: i['id'] == user3.id, response.data["owners"]))["count"] == 1

    assert next(filter(lambda i: i['id'] is None, response.data["assigned_to"]))["count"] == 1
    assert next(filter(lambda i: i['id'] == user1.id, response.data["assigned_to"]))["count"] == 2
    assert next(filter(lambda i: i['id'] == user2.id, response.data["assigned_to"]))["count"] == 1
    assert next(filter(lambda i: i['id'] == user3.id, response.data["assigned_to"]))["count"] == 0

    assert next(filter(lambda i: i['id'] == status0.id, response.data["statuses"]))["count"] == 1
    assert next(filter(lambda i: i['id'] == status1.id, response.data["statuses"]))["count"] == 0
    assert next(filter(lambda i: i['id'] == status2.id, response.data["statuses"]))["count"] == 0
    assert next(filter(lambda i: i['id'] == status3.id, response.data["statuses"]))["count"] == 3

    assert next(filter(lambda i: i['name'] == tag0, response.data["tags"]))["count"] == 0
    assert next(filter(lambda i: i['name'] == tag1, response.data["tags"]))["count"] == 4
    assert next(filter(lambda i: i['name'] == tag2, response.data["tags"]))["count"] == 2
    assert next(filter(lambda i: i['name'] == tag3, response.data["tags"]))["count"] == 1

    assert next(filter(lambda i: i['id'] is None, response.data["epics"]))["count"] == 5
    assert next(filter(lambda i: i['id'] == epic0.id, response.data["epics"]))["count"] == 3
    assert next(filter(lambda i: i['id'] == epic1.id, response.data["epics"]))["count"] == 1
    assert next(filter(lambda i: i['id'] == epic2.id, response.data["epics"]))["count"] == 2


def test_get_invalid_csv(client):
    url = reverse("userstories-csv")

    response = client.get(url)
    assert response.status_code == 404

    response = client.get("{}?uuid={}".format(url, "not-valid-uuid"))
    assert response.status_code == 404


def test_get_valid_csv(client):
    url = reverse("userstories-csv")
    project = f.ProjectFactory.create(userstories_csv_uuid=uuid.uuid4().hex)

    response = client.get("{}?uuid={}".format(url, project.userstories_csv_uuid))
    assert response.status_code == 200


def test_custom_fields_csv_generation():
    project = f.ProjectFactory.create(userstories_csv_uuid=uuid.uuid4().hex)
    attr = f.UserStoryCustomAttributeFactory.create(project=project, name="attr1", description="desc")
    us = f.UserStoryFactory.create(project=project)
    attr_values = us.custom_attributes_values
    attr_values.attributes_values = {str(attr.id): "val1"}
    attr_values.save()
    queryset = project.user_stories.all()
    data = services.userstories_to_csv(project, queryset)
    data.seek(0)
    reader = csv.reader(data)
    row = next(reader)
    assert row[28] == attr.name
    row = next(reader)
    assert row[28] == "val1"


def test_update_userstory_respecting_watchers(client):
    watching_user = f.create_user()
    project = f.ProjectFactory.create()
    us = f.UserStoryFactory.create(project=project, status__project=project, milestone__project=project)
    us.add_watcher(watching_user)
    f.MembershipFactory.create(project=us.project, user=us.owner, is_admin=True)
    f.MembershipFactory.create(project=us.project, user=watching_user)

    client.login(user=us.owner)
    url = reverse("userstories-detail", kwargs={"pk": us.pk})
    data = {"subject": "Updating test", "version": 1}

    response = client.json.patch(url, json.dumps(data))
    assert response.status_code == 200
    assert response.data["subject"] == "Updating test"
    assert response.data["watchers"] == [watching_user.id]


def test_update_userstory_update_watchers(client):
    watching_user = f.create_user()
    project = f.ProjectFactory.create()
    us = f.UserStoryFactory.create(project=project, status__project=project, milestone__project=project)
    f.MembershipFactory.create(project=us.project, user=us.owner, is_admin=True)
    f.MembershipFactory.create(project=us.project, user=watching_user)

    client.login(user=us.owner)
    url = reverse("userstories-detail", kwargs={"pk": us.pk})
    data = {"watchers": [watching_user.id], "version": 1}

    response = client.json.patch(url, json.dumps(data))
    assert response.status_code == 200
    assert response.data["watchers"] == [watching_user.id]
    watcher_ids = list(us.get_watchers().values_list("id", flat=True))
    assert watcher_ids == [watching_user.id]


def test_update_userstory_remove_watchers(client):
    watching_user = f.create_user()
    project = f.ProjectFactory.create()
    us = f.UserStoryFactory.create(project=project, status__project=project, milestone__project=project)
    us.add_watcher(watching_user)
    f.MembershipFactory.create(project=us.project, user=us.owner, is_admin=True)
    f.MembershipFactory.create(project=us.project, user=watching_user)

    client.login(user=us.owner)
    url = reverse("userstories-detail", kwargs={"pk": us.pk})
    data = {"watchers": [], "version": 1}

    response = client.json.patch(url, json.dumps(data))
    assert response.status_code == 200
    assert response.data["watchers"] == []
    watcher_ids = list(us.get_watchers().values_list("id", flat=True))
    assert watcher_ids == []


def test_update_userstory_update_tribe_gig(client):
    project = f.ProjectFactory.create()
    us = f.UserStoryFactory.create(project=project, status__project=project, milestone__project=project)
    f.MembershipFactory.create(project=us.project, user=us.owner, is_admin=True)

    url = reverse("userstories-detail", kwargs={"pk": us.pk})
    data = {
        "tribe_gig": {
            "id": 2,
            "title": "This is a gig test title"
        },
        "version": 1
    }

    client.login(user=us.owner)
    response = client.json.patch(url, json.dumps(data))

    assert response.status_code == 200
    assert response.data["tribe_gig"] == data["tribe_gig"]


def test_get_user_stories_including_tasks(client):
    user = f.UserFactory.create()
    project = f.ProjectFactory.create(owner=user)
    f.MembershipFactory.create(project=project, user=user, is_admin=True)

    user_story = f.UserStoryFactory.create(project=project)
    f.TaskFactory.create(user_story=user_story)
    url = reverse("userstories-list")

    client.login(project.owner)

    response = client.get(url)
    assert response.status_code == 200
    assert response.data[0].get("tasks") == []

    url = reverse("userstories-list") + "?include_tasks=1"
    response = client.get(url)
    assert response.status_code == 200
    assert len(response.data[0].get("tasks")) == 1


def test_get_user_stories_including_attachments(client):
    user = f.UserFactory.create()
    project = f.ProjectFactory.create(owner=user)
    f.MembershipFactory.create(project=project, user=user, is_admin=True)

    user_story = f.UserStoryFactory.create(project=project)
    f.UserStoryAttachmentFactory(project=project, content_object=user_story)
    url = reverse("userstories-list")

    client.login(project.owner)

    response = client.get(url)
    assert response.status_code == 200
    assert response.data[0].get("attachments") == []

    url = reverse("userstories-list") + "?include_attachments=1"
    response = client.get(url)
    assert response.status_code == 200
    assert len(response.data[0].get("attachments")) == 1<|MERGE_RESOLUTION|>--- conflicted
+++ resolved
@@ -1,7 +1,4 @@
 # -*- coding: utf-8 -*-
-<<<<<<< HEAD
-import copy
-=======
 # Copyright (C) 2014-2016 Andrey Antukh <niwi@niwi.nz>
 # Copyright (C) 2014-2016 Jesús Espino <jespinog@gmail.com>
 # Copyright (C) 2014-2016 David Barragán <bameda@dbarragan.com>
@@ -20,7 +17,6 @@
 # You should have received a copy of the GNU Affero General Public License
 # along with this program.  If not, see <http://www.gnu.org/licenses/>.
 
->>>>>>> 5472c993
 import uuid
 import csv
 import pytz
@@ -404,26 +400,14 @@
     points2 = f.PointsFactory.create(project=project, value=1)
     points3 = f.PointsFactory.create(project=project, value=2)
 
-<<<<<<< HEAD
-    us = f.UserStoryFactory.create(project=project,owner=user1, status__project=project,
-                                   milestone__project=project)
-    usdata = UserStorySerializer(us).data
-=======
     us = f.UserStoryFactory.create(project=project, owner=user1, status__project=project,
                                    milestone__project=project)
->>>>>>> 5472c993
 
     url = reverse("userstories-detail", args=[us.pk])
 
     client.login(user1)
 
     # invalid role
-<<<<<<< HEAD
-    data = {}
-    data["version"] = usdata["version"]
-    data["points"] = copy.copy(usdata["points"])
-    data["points"].update({"222222": points3.pk})
-=======
     data = {
         "version": us.version,
         "points": {
@@ -432,18 +416,11 @@
             "222222": points3.pk
         }
     }
->>>>>>> 5472c993
 
     response = client.json.patch(url, json.dumps(data))
     assert response.status_code == 400
 
     # invalid point
-<<<<<<< HEAD
-    data = {}
-    data["version"] = usdata["version"]
-    data["points"] = copy.copy(usdata["points"])
-    data["points"].update({str(role1.pk): "999999"})
-=======
     data = {
         "version": us.version,
         "points": {
@@ -451,25 +428,11 @@
             str(role2.pk): points2.pk
         }
     }
->>>>>>> 5472c993
 
     response = client.json.patch(url, json.dumps(data))
     assert response.status_code == 400
 
     # Api should save successful
-<<<<<<< HEAD
-    data = {}
-    data["version"] = usdata["version"]
-    data["points"] = copy.copy(usdata["points"])
-    data["points"].update({str(role1.pk): points3.pk})
-
-    response = client.json.patch(url, json.dumps(data))
-    us = models.UserStory.objects.get(pk=us.pk)
-    usdatanew = UserStorySerializer(us).data
-    assert response.status_code == 200, str(response.content)
-    assert response.data["points"] == usdatanew['points']
-    assert response.data["points"] != usdata['points']
-=======
     data = {
         "version": us.version,
         "points": {
@@ -480,7 +443,6 @@
 
     response = client.json.patch(url, json.dumps(data))
     assert response.data["points"][str(role1.pk)] == points3.pk
->>>>>>> 5472c993
 
 
 def test_update_userstory_rolepoints_on_add_new_role(client):
