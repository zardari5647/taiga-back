# Copyright (C) 2014-2016 Andrey Antukh <niwi@niwi.nz>
# Copyright (C) 2014-2016 Jesús Espino <jespinog@gmail.com>
# Copyright (C) 2014-2016 David Barragán <bameda@dbarragan.com>
# Copyright (C) 2014-2016 Alejandro Alonso <alejandro.alonso@kaleidos.net>
# This program is free software: you can redistribute it and/or modify
# it under the terms of the GNU Affero General Public License as
# published by the Free Software Foundation, either version 3 of the
# License, or (at your option) any later version.
#
# This program is distributed in the hope that it will be useful,
# but WITHOUT ANY WARRANTY; without even the implied warranty of
# MERCHANTABILITY or FITNESS FOR A PARTICULAR PURPOSE.  See the
# GNU Affero General Public License for more details.
#
# You should have received a copy of the GNU Affero General Public License
# along with this program.  If not, see <http://www.gnu.org/licenses/>.

import pytest
import base64

from django.apps import apps
from django.core.urlresolvers import reverse
from django.core.files.base import ContentFile

from taiga.base.utils import json
from taiga.export_import import services
from taiga.export_import.exceptions import  TaigaImportError
from taiga.projects.models import Project, Membership
from taiga.projects.issues.models import Issue
from taiga.projects.userstories.models import UserStory
from taiga.projects.tasks.models import Task
from taiga.projects.wiki.models import WikiPage

from .. import factories as f
from ..utils import DUMMY_BMP_DATA

pytestmark = pytest.mark.django_db



#######################################################
## test api/v1/importer
#######################################################

def test_invalid_project_import(client):
    user = f.UserFactory.create()
    client.login(user)

    url = reverse("importer-list")
    data = {}

    response = client.json.post(url, json.dumps(data))
    assert response.status_code == 400


def test_valid_project_import_without_extra_data(client):
    user = f.UserFactory.create()
    user_watching = f.UserFactory.create(email="testing@taiga.io")
    client.login(user)

    url = reverse("importer-list")
    data = {
        "name": "Imported project",
        "description": "Imported project",
        "roles": [{"name": "Role"}],
        "watchers": ["testing@taiga.io"]
    }

    response = client.json.post(url, json.dumps(data))
    assert response.status_code == 201
    must_empty_children = [
        "issues", "user_stories", "us_statuses", "wiki_pages", "priorities",
        "severities", "milestones", "points", "issue_types", "task_statuses",
        "issue_statuses", "wiki_links",
    ]
    assert all(map(lambda x: len(response.data[x]) == 0, must_empty_children))
    assert response.data["owner"] == user.email
    assert response.data["watchers"] == [user.email, user_watching.email]


def test_valid_project_without_enough_public_projects_slots(client):
    user = f.UserFactory.create(max_public_projects=0)

    url = reverse("importer-list")
    data = {
        "slug": "public-project-without-slots",
        "name": "Imported project",
        "description": "Imported project",
        "roles": [{"name": "Role"}],
        "is_private": False
    }

    client.login(user)
    response = client.json.post(url, json.dumps(data))

    assert response.status_code == 400
    assert "can't have more public projects" in response.data["_error_message"]
    assert Project.objects.filter(slug="public-project-without-slots").count() == 0
    assert response["Taiga-Info-Project-Memberships"] == "1"
    assert response["Taiga-Info-Project-Is-Private"] == "False"


def test_valid_project_without_enough_private_projects_slots(client):
    user = f.UserFactory.create(max_private_projects=0)

    url = reverse("importer-list")
    data = {
        "slug": "private-project-without-slots",
        "name": "Imported project",
        "description": "Imported project",
        "roles": [{"name": "Role"}],
        "is_private": True
    }

    client.login(user)
    response = client.json.post(url, json.dumps(data))

    assert response.status_code == 400
    assert "can't have more private projects" in response.data["_error_message"]
    assert response["Taiga-Info-Project-Memberships"] == "1"
    assert response["Taiga-Info-Project-Is-Private"] == "True"
    assert Project.objects.filter(slug="private-project-without-slots").count() == 0


def test_valid_project_with_enough_public_projects_slots(client):
    user = f.UserFactory.create(max_public_projects=1)

    url = reverse("importer-list")
    data = {
        "slug": "public-project-with-slots",
        "name": "Imported project",
        "description": "Imported project",
        "roles": [{"name": "Role"}],
        "is_private": False
    }

    client.login(user)
    response = client.json.post(url, json.dumps(data))

    assert response.status_code == 201
    assert Project.objects.filter(slug="public-project-with-slots").count() == 1


def test_valid_project_with_enough_private_projects_slots(client):
    user = f.UserFactory.create(max_private_projects=1)

    url = reverse("importer-list")
    data = {
        "slug": "private-project-with-slots",
        "name": "Imported project",
        "description": "Imported project",
        "roles": [{"name": "Role"}],
        "is_private": True
    }

    client.login(user)
    response = client.json.post(url, json.dumps(data))

    assert response.status_code == 201
    assert Project.objects.filter(slug="private-project-with-slots").count() == 1


def test_valid_project_import_with_not_existing_memberships(client):
    user = f.UserFactory.create()
    client.login(user)

    url = reverse("importer-list")
    data = {
        "name": "Imported project",
        "description": "Imported project",
        "memberships": [{
            "email": "bad@email.com",
            "role": "Role",
        }],
        "roles": [{"name": "Role"}]
    }

    response = client.json.post(url, json.dumps(data))
    assert response.status_code == 201
    # The new membership and the owner membership
    assert len(response.data["memberships"]) == 2


def test_valid_project_import_with_membership_uuid_rewrite(client):
    user = f.UserFactory.create()
    client.login(user)

    url = reverse("importer-list")
    data = {
        "name": "Imported project",
        "description": "Imported project",
        "memberships": [{
            "email": "with-uuid@email.com",
            "role": "Role",
            "token": "123",
        }],
        "roles": [{"name": "Role"}]
    }

    response = client.json.post(url, json.dumps(data))
    assert response.status_code == 201
    assert Membership.objects.filter(email="with-uuid@email.com", token="123").count() == 0


def test_valid_project_import_with_extra_data(client):
    user = f.UserFactory.create()
    client.login(user)

    url = reverse("importer-list")
    data = {
        "name": "Imported project",
        "description": "Imported project",
        "roles": [{
            "permissions": [],
            "name": "Test"
        }],
        "us_statuses": [{
            "name": "Test"
        }],
        "severities": [{
            "name": "Test"
        }],
        "priorities": [{
            "name": "Test"
        }],
        "points": [{
            "name": "Test"
        }],
        "issue_types": [{
            "name": "Test"
        }],
        "task_statuses": [{
            "name": "Test"
        }],
        "issue_statuses": [{
            "name": "Test"
        }],
    }

    response = client.json.post(url, json.dumps(data))
    assert response.status_code == 201
    must_empty_children = [
        "issues", "user_stories", "wiki_pages", "milestones",
        "wiki_links",
    ]

    must_one_instance_children = [
        "roles", "us_statuses", "severities", "priorities", "points",
        "issue_types", "task_statuses", "issue_statuses", "memberships",
    ]

    assert all(map(lambda x: len(response.data[x]) == 0, must_empty_children))
    # Allwais is created at least the owner membership
    assert all(map(lambda x: len(response.data[x]) == 1, must_one_instance_children))
    assert response.data["owner"] == user.email


def test_invalid_project_import_without_roles(client):
    user = f.UserFactory.create()
    client.login(user)

    url = reverse("importer-list")
    data = {
        "name": "Imported project",
        "description": "Imported project",
    }

    response = client.json.post(url, json.dumps(data))
    assert response.status_code == 400
    assert len(response.data) == 2
    assert Project.objects.filter(slug="imported-project").count() == 0

def test_invalid_project_import_with_extra_data(client):
    user = f.UserFactory.create()
    client.login(user)

    url = reverse("importer-list")
    data = {
        "name": "Imported project",
        "description": "Imported project",
        "roles": [{
            "permissions": [],
            "name": "Test"
        }],
        "us_statuses": [{}],
        "severities": [{}],
        "priorities": [{}],
        "points": [{}],
        "issue_types": [{}],
        "task_statuses": [{}],
        "issue_statuses": [{}],
    }

    response = client.json.post(url, json.dumps(data))
    assert response.status_code == 400
    assert len(response.data) == 7
    assert Project.objects.filter(slug="imported-project").count() == 0


def test_valid_project_import_with_custom_attributes(client):
    user = f.UserFactory.create()

    url = reverse("importer-list")
    data = {
        "name": "Imported project",
        "description": "Imported project",
        "roles": [{
            "permissions": [],
            "name": "Test"
        }],
        "userstorycustomattributes": [{
            "name": "custom attribute example 1",
            "description": "short description 1",
            "order": 1
        }],
        "taskcustomattributes": [{
            "name": "custom attribute example 1",
            "description": "short description 1",
            "order": 1
        }],
        "issuecustomattributes": [{
            "name": "custom attribute example 1",
            "description": "short description 1",
            "order": 1
        }]
    }

    must_empty_children = ["issues", "user_stories", "wiki_pages", "milestones", "wiki_links"]
    must_one_instance_children = ["userstorycustomattributes", "taskcustomattributes", "issuecustomattributes"]

    client.login(user)
    response = client.json.post(url, json.dumps(data))
    assert response.status_code == 201
    assert all(map(lambda x: len(response.data[x]) == 0, must_empty_children))
    # Allwais is created at least the owner membership
    assert all(map(lambda x: len(response.data[x]) == 1, must_one_instance_children))
    assert response.data["owner"] == user.email


def test_invalid_project_import_with_custom_attributes(client):
    user = f.UserFactory.create()

    url = reverse("importer-list")
    data = {
        "name": "Imported project",
        "description": "Imported project",
        "roles": [{
            "permissions": [],
            "name": "Test"
        }],
        "userstorycustomattributes": [{ }],
        "taskcustomattributes": [{ }],
        "issuecustomattributes": [{ }]
    }

    client.login(user)
    response = client.json.post(url, json.dumps(data))
    assert response.status_code == 400
    assert len(response.data) == 3
    assert Project.objects.filter(slug="imported-project").count() == 0


#######################################################
## tes api/v1/importer/milestone
#######################################################

def test_invalid_milestone_import(client):
    user = f.UserFactory.create()
    project = f.ProjectFactory.create(owner=user)
    f.MembershipFactory(project=project, user=user, is_admin=True)
    client.login(user)

    url = reverse("importer-milestone", args=[project.pk])
    data = {}

    response = client.json.post(url, json.dumps(data))
    assert response.status_code == 400


def test_valid_milestone_import(client):
    user = f.UserFactory.create()
    user_watching = f.UserFactory.create(email="testing@taiga.io")
    project = f.ProjectFactory.create(owner=user)
    f.MembershipFactory(project=project, user=user, is_admin=True)
    client.login(user)

    url = reverse("importer-milestone", args=[project.pk])
    data = {
        "name": "Imported milestone",
        "estimated_start": "2014-10-10",
        "estimated_finish": "2014-10-20",
        "watchers": ["testing@taiga.io"]
    }

    response = client.json.post(url, json.dumps(data))
    assert response.status_code == 201
    assert response.data["watchers"] == [user_watching.email]

def test_milestone_import_duplicated_milestone(client):
    user = f.UserFactory.create()
    project = f.ProjectFactory.create(owner=user)
    f.MembershipFactory(project=project, user=user, is_admin=True)
    client.login(user)

    url = reverse("importer-milestone", args=[project.pk])
    data = {
        "name": "Imported milestone",
        "estimated_start": "2014-10-10",
        "estimated_finish": "2014-10-20",
    }
    # We create twice the same milestone
    response = client.json.post(url, json.dumps(data))
    response = client.json.post(url, json.dumps(data))
    assert response.status_code == 400
    assert response.data["milestones"][0]["name"][0] == "Name duplicated for the project"



#######################################################
## tes api/v1/importer/us
#######################################################

def test_invalid_us_import(client):
    user = f.UserFactory.create()
    project = f.ProjectFactory.create(owner=user)
    f.MembershipFactory(project=project, user=user, is_admin=True)
    client.login(user)

    url = reverse("importer-us", args=[project.pk])
    data = {}

    response = client.json.post(url, json.dumps(data))
    assert response.status_code == 400


def test_valid_us_import_without_extra_data(client):
    user = f.UserFactory.create()
    project = f.ProjectFactory.create(owner=user)
    f.MembershipFactory(project=project, user=user, is_admin=True)
    project.default_us_status = f.UserStoryStatusFactory.create(project=project)
    project.save()
    client.login(user)

    url = reverse("importer-us", args=[project.pk])
    data = {
        "subject": "Test"
    }

    response = client.json.post(url, json.dumps(data))
    assert response.status_code == 201
    assert response.data["owner"] == user.email
    assert response.data["ref"] is not None


def test_valid_us_import_with_extra_data(client):
    user = f.UserFactory.create()
    user_watching = f.UserFactory.create(email="testing@taiga.io")
    project = f.ProjectFactory.create(owner=user)
    f.MembershipFactory(project=project, user=user, is_admin=True)
    project.default_us_status = f.UserStoryStatusFactory.create(project=project)
    project.save()
    client.login(user)

    url = reverse("importer-us", args=[project.pk])
    data = {
        "subject": "Imported us",
        "description": "Imported us",
        "attachments": [{
            "owner": user.email,
            "attached_file": {
                "name": "imported attachment",
                "data": base64.b64encode(b"TEST").decode("utf-8")
            }
        }],
        "watchers": ["testing@taiga.io"]
    }

    response = client.json.post(url, json.dumps(data))
    assert response.status_code == 201
    assert len(response.data["attachments"]) == 1
    assert response.data["owner"] == user.email
    assert response.data["ref"] is not None
    assert response.data["watchers"] == [user_watching.email]


def test_invalid_us_import_with_extra_data(client):
    user = f.UserFactory.create()
    project = f.ProjectFactory.create(owner=user)
    f.MembershipFactory(project=project, user=user, is_admin=True)
    project.default_us_status = f.UserStoryStatusFactory.create(project=project)
    project.save()
    client.login(user)

    url = reverse("importer-us", args=[project.pk])
    data = {
        "subject": "Imported us",
        "description": "Imported us",
        "attachments": [{}],
    }

    response = client.json.post(url, json.dumps(data))
    assert response.status_code == 400
    assert len(response.data) == 1
    assert UserStory.objects.filter(subject="Imported us").count() == 0


def test_invalid_us_import_with_bad_choices(client):
    user = f.UserFactory.create()
    project = f.ProjectFactory.create(owner=user)
    f.MembershipFactory(project=project, user=user, is_admin=True)
    project.default_us_status = f.UserStoryStatusFactory.create(project=project)
    project.save()
    client.login(user)

    url = reverse("importer-us", args=[project.pk])
    data = {
        "subject": "Imported us",
        "description": "Imported us",
        "status": "Not valid"
    }

    response = client.json.post(url, json.dumps(data))
    assert response.status_code == 400
    assert len(response.data) == 1


#######################################################
## tes api/v1/importer/task
#######################################################

def test_invalid_task_import(client):
    user = f.UserFactory.create()
    project = f.ProjectFactory.create(owner=user)
    f.MembershipFactory(project=project, user=user, is_admin=True)
    client.login(user)

    url = reverse("importer-task", args=[project.pk])
    data = {}

    response = client.json.post(url, json.dumps(data))
    assert response.status_code == 400


def test_valid_task_import_without_extra_data(client):
    user = f.UserFactory.create()
    project = f.ProjectFactory.create(owner=user)
    f.MembershipFactory(project=project, user=user, is_admin=True)
    project.default_task_status = f.TaskStatusFactory.create(project=project)
    project.save()
    client.login(user)

    url = reverse("importer-task", args=[project.pk])
    data = {
        "subject": "Test"
    }

    response = client.json.post(url, json.dumps(data))
    assert response.status_code == 201
    assert response.data["owner"] == user.email
    assert response.data["ref"] is not None


def test_valid_task_import_with_custom_attributes_values(client):
    user = f.UserFactory.create()
    project = f.ProjectFactory.create(owner=user)
    membership = f.MembershipFactory(project=project, user=user, is_admin=True)
    project.default_task_status = f.TaskStatusFactory.create(project=project)
    project.save()
    custom_attr = f.TaskCustomAttributeFactory(project=project)

    url = reverse("importer-task", args=[project.pk])
    data = {
        "subject": "Test Custom Attrs Values Tasks",
        "custom_attributes_values": {
            custom_attr.name: "test_value"
        }
    }

    client.login(user)
    response = client.json.post(url, json.dumps(data))
    assert response.status_code == 201
    custom_attributes_values = apps.get_model("custom_attributes.TaskCustomAttributesValues").objects.get(
                                                        task__subject=response.data["subject"])
    assert custom_attributes_values.attributes_values == {str(custom_attr.id): "test_value"}


def test_valid_task_import_with_extra_data(client):
    user = f.UserFactory.create()
    user_watching = f.UserFactory.create(email="testing@taiga.io")
    project = f.ProjectFactory.create(owner=user)
    f.MembershipFactory(project=project, user=user, is_admin=True)
    project.default_task_status = f.TaskStatusFactory.create(project=project)
    project.save()
    client.login(user)

    url = reverse("importer-task", args=[project.pk])
    data = {
        "subject": "Imported task",
        "description": "Imported task",
        "attachments": [{
            "owner": user.email,
            "attached_file": {
                "name": "imported attachment",
                "data": base64.b64encode(b"TEST").decode("utf-8")
            }
        }],
        "watchers": ["testing@taiga.io"]
    }

    response = client.json.post(url, json.dumps(data))
    assert response.status_code == 201
    assert len(response.data["attachments"]) == 1
    assert response.data["owner"] == user.email
    assert response.data["ref"] is not None
    assert response.data["watchers"] == [user_watching.email]


def test_invalid_task_import_with_extra_data(client):
    user = f.UserFactory.create()
    project = f.ProjectFactory.create(owner=user)
    f.MembershipFactory(project=project, user=user, is_admin=True)
    project.default_task_status = f.TaskStatusFactory.create(project=project)
    project.save()
    client.login(user)

    url = reverse("importer-task", args=[project.pk])
    data = {
        "subject": "Imported task",
        "description": "Imported task",
        "attachments": [{}],
    }

    response = client.json.post(url, json.dumps(data))
    assert response.status_code == 400
    assert len(response.data) == 1
    assert Task.objects.filter(subject="Imported task").count() == 0


def test_invalid_task_import_with_bad_choices(client):
    user = f.UserFactory.create()
    project = f.ProjectFactory.create(owner=user)
    f.MembershipFactory(project=project, user=user, is_admin=True)
    project.default_task_status = f.TaskStatusFactory.create(project=project)
    project.save()
    client.login(user)

    url = reverse("importer-task", args=[project.pk])
    data = {
        "subject": "Imported task",
        "description": "Imported task",
        "status": "Not valid"
    }

    response = client.json.post(url, json.dumps(data))
    assert response.status_code == 400
    assert len(response.data) == 1


def test_valid_task_with_user_story(client):
    user = f.UserFactory.create()
    project = f.ProjectFactory.create(owner=user)
    f.MembershipFactory(project=project, user=user, is_admin=True)
    project.default_task_status = f.TaskStatusFactory.create(project=project)
    us = f.UserStoryFactory.create(project=project)
    project.save()
    client.login(user)

    url = reverse("importer-task", args=[project.pk])
    data = {
        "subject": "Imported task",
        "description": "Imported task",
        "user_story": us.ref
    }

    response = client.json.post(url, json.dumps(data))
    assert response.status_code == 201
    assert us.tasks.all().count() == 1


#######################################################
## tes api/v1/importer/issue
#######################################################

def test_invalid_issue_import(client):
    user = f.UserFactory.create()
    project = f.ProjectFactory.create(owner=user)
    f.MembershipFactory(project=project, user=user, is_admin=True)
    client.login(user)

    url = reverse("importer-issue", args=[project.pk])
    data = {}

    response = client.json.post(url, json.dumps(data))
    assert response.status_code == 400


def test_valid_user_story_import(client):
    user = f.UserFactory.create()
    project = f.ProjectFactory.create(owner=user)
    f.MembershipFactory(project=project, user=user, is_admin=True)
    project.default_us_status = f.UserStoryStatusFactory.create(project=project)
    project.save()
    client.login(user)

    url = reverse("importer-us", args=[project.pk])
    data = {
        "subject": "Imported issue",
        "finish_date": "2014-10-24T00:00:00+0000"
    }

    response = client.json.post(url, json.dumps(data))
    assert response.status_code == 201
    assert response.data["subject"] == "Imported issue"
    assert response.data["finish_date"] == "2014-10-24T00:00:00+0000"


def test_valid_user_story_import_with_custom_attributes_values(client):
    user = f.UserFactory.create()
    project = f.ProjectFactory.create(owner=user)
    membership = f.MembershipFactory(project=project, user=user, is_admin=True)
    project.default_us_status = f.UserStoryStatusFactory.create(project=project)
    project.save()
    custom_attr = f.UserStoryCustomAttributeFactory(project=project)

    url = reverse("importer-us", args=[project.pk])
    data = {
        "subject": "Test Custom Attrs Values User Story",
        "custom_attributes_values": {
            custom_attr.name: "test_value"
        }
    }

    client.login(user)
    response = client.json.post(url, json.dumps(data))
    assert response.status_code == 201
    custom_attributes_values = apps.get_model("custom_attributes.UserStoryCustomAttributesValues").objects.get(
                                                        user_story__subject=response.data["subject"])
    assert custom_attributes_values.attributes_values == {str(custom_attr.id): "test_value"}


def test_valid_issue_import_without_extra_data(client):
    user = f.UserFactory.create()
    project = f.ProjectFactory.create(owner=user)
    f.MembershipFactory(project=project, user=user, is_admin=True)
    project.default_issue_type = f.IssueTypeFactory.create(project=project)
    project.default_issue_status = f.IssueStatusFactory.create(project=project)
    project.default_severity = f.SeverityFactory.create(project=project)
    project.default_priority = f.PriorityFactory.create(project=project)
    project.save()
    client.login(user)

    url = reverse("importer-issue", args=[project.pk])
    data = {
        "subject": "Test"
    }

    response = client.json.post(url, json.dumps(data))
    assert response.status_code == 201
    assert response.data["owner"] == user.email
    assert response.data["ref"] is not None


def test_valid_issue_import_with_custom_attributes_values(client):
    user = f.UserFactory.create()
    project = f.ProjectFactory.create(owner=user)
    membership = f.MembershipFactory(project=project, user=user, is_admin=True)
    project.default_issue_type = f.IssueTypeFactory.create(project=project)
    project.default_issue_status = f.IssueStatusFactory.create(project=project)
    project.default_severity = f.SeverityFactory.create(project=project)
    project.default_priority = f.PriorityFactory.create(project=project)
    project.save()
    custom_attr = f.IssueCustomAttributeFactory(project=project)

    url = reverse("importer-issue", args=[project.pk])
    data = {
        "subject": "Test Custom Attrs Values Issues",
        "custom_attributes_values": {
            custom_attr.name: "test_value"
        }
    }

    client.login(user)
    response = client.json.post(url, json.dumps(data))
    assert response.status_code == 201
    custom_attributes_values = apps.get_model("custom_attributes.IssueCustomAttributesValues").objects.get(
                                                        issue__subject=response.data["subject"])
    assert custom_attributes_values.attributes_values == {str(custom_attr.id): "test_value"}


def test_valid_issue_import_with_extra_data(client):
    user = f.UserFactory.create()
    user_watching = f.UserFactory.create(email="testing@taiga.io")
    project = f.ProjectFactory.create(owner=user)
    f.MembershipFactory(project=project, user=user, is_admin=True)
    project.default_issue_type = f.IssueTypeFactory.create(project=project)
    project.default_issue_status = f.IssueStatusFactory.create(project=project)
    project.default_severity = f.SeverityFactory.create(project=project)
    project.default_priority = f.PriorityFactory.create(project=project)
    project.save()
    client.login(user)

    url = reverse("importer-issue", args=[project.pk])
    data = {
        "subject": "Imported issue",
        "description": "Imported issue",
        "finished_date": "2014-10-24T00:00:00+0000",
        "attachments": [{
            "owner": user.email,
            "attached_file": {
                "name": "imported attachment",
                "data": base64.b64encode(b"TEST").decode("utf-8")
            }
        }],
        "watchers": ["testing@taiga.io"]
    }

    response = client.json.post(url, json.dumps(data))
    assert response.status_code == 201
    assert len(response.data["attachments"]) == 1
    assert response.data["owner"] == user.email
    assert response.data["ref"] is not None
    assert response.data["finished_date"] == "2014-10-24T00:00:00+0000"
    assert response.data["watchers"] == [user_watching.email]


def test_invalid_issue_import_with_extra_data(client):
    user = f.UserFactory.create()
    project = f.ProjectFactory.create(owner=user)
    f.MembershipFactory(project=project, user=user, is_admin=True)
    project.default_issue_type = f.IssueTypeFactory.create(project=project)
    project.default_issue_status = f.IssueStatusFactory.create(project=project)
    project.default_severity = f.SeverityFactory.create(project=project)
    project.default_priority = f.PriorityFactory.create(project=project)
    project.save()
    client.login(user)

    url = reverse("importer-issue", args=[project.pk])
    data = {
        "subject": "Imported issue",
        "description": "Imported issue",
        "attachments": [{}],
    }

    response = client.json.post(url, json.dumps(data))
    assert response.status_code == 400
    assert len(response.data) == 1
    assert Issue.objects.filter(subject="Imported issue").count() == 0


def test_invalid_issue_import_with_bad_choices(client):
    user = f.UserFactory.create()
    project = f.ProjectFactory.create(owner=user)
    f.MembershipFactory(project=project, user=user, is_admin=True)
    project.default_issue_type = f.IssueTypeFactory.create(project=project)
    project.default_issue_status = f.IssueStatusFactory.create(project=project)
    project.default_severity = f.SeverityFactory.create(project=project)
    project.default_priority = f.PriorityFactory.create(project=project)
    project.save()
    client.login(user)

    url = reverse("importer-issue", args=[project.pk])
    data = {
        "subject": "Imported issue",
        "description": "Imported issue",
        "status": "Not valid"
    }

    response = client.json.post(url, json.dumps(data))
    assert response.status_code == 400
    assert len(response.data) == 1

    url = reverse("importer-issue", args=[project.pk])
    data = {
        "subject": "Imported issue",
        "description": "Imported issue",
        "priority": "Not valid"
    }

    response = client.json.post(url, json.dumps(data))
    assert response.status_code == 400
    assert len(response.data) == 1

    url = reverse("importer-issue", args=[project.pk])
    data = {
        "subject": "Imported issue",
        "description": "Imported issue",
        "severity": "Not valid"
    }

    response = client.json.post(url, json.dumps(data))
    assert response.status_code == 400
    assert len(response.data) == 1

    url = reverse("importer-issue", args=[project.pk])
    data = {
        "subject": "Imported issue",
        "description": "Imported issue",
        "type": "Not valid"
    }

    response = client.json.post(url, json.dumps(data))
    assert response.status_code == 400
    assert len(response.data) == 1


#######################################################
## tes api/v1/importer/wiki-page
#######################################################

def test_invalid_wiki_page_import(client):
    user = f.UserFactory.create()
    project = f.ProjectFactory.create(owner=user)
    f.MembershipFactory(project=project, user=user, is_admin=True)
    client.login(user)

    url = reverse("importer-wiki-page", args=[project.pk])
    data = {}

    response = client.json.post(url, json.dumps(data))
    assert response.status_code == 400


def test_valid_wiki_page_import_without_extra_data(client):
    user = f.UserFactory.create()
    project = f.ProjectFactory.create(owner=user)
    f.MembershipFactory(project=project, user=user, is_admin=True)
    client.login(user)

    url = reverse("importer-wiki-page", args=[project.pk])
    data = {
        "slug": "imported-wiki-page",
    }

    response = client.json.post(url, json.dumps(data))
    assert response.status_code == 201
    assert response.data["owner"] == user.email


def test_valid_wiki_page_import_with_extra_data(client):
    user = f.UserFactory.create()
    user_watching = f.UserFactory.create(email="testing@taiga.io")
    project = f.ProjectFactory.create(owner=user)
    f.MembershipFactory(project=project, user=user, is_admin=True)
    client.login(user)

    url = reverse("importer-wiki-page", args=[project.pk])
    data = {
        "slug": "imported-wiki-page",
        "content": "Imported wiki_page",
        "attachments": [{
            "owner": user.email,
            "attached_file": {
                "name": "imported attachment",
                "data": base64.b64encode(b"TEST").decode("utf-8")
            }
        }],
        "watchers": ["testing@taiga.io"]
    }

    response = client.json.post(url, json.dumps(data))
    assert response.status_code == 201
    assert len(response.data["attachments"]) == 1
    assert response.data["owner"] == user.email
    assert response.data["watchers"] == [user_watching.email]


def test_invalid_wiki_page_import_with_extra_data(client):
    user = f.UserFactory.create()
    project = f.ProjectFactory.create(owner=user)
    f.MembershipFactory(project=project, user=user, is_admin=True)
    client.login(user)

    url = reverse("importer-wiki-page", args=[project.pk])
    data = {
        "slug": "imported-wiki-page",
        "content": "Imported wiki_page",
        "attachments": [{}],
    }

    response = client.json.post(url, json.dumps(data))
    assert response.status_code == 400
    assert len(response.data) == 1
    assert WikiPage.objects.filter(slug="imported-wiki-page").count() == 0


#######################################################
## tes api/v1/importer/wiki-link
#######################################################

def test_invalid_wiki_link_import(client):
    user = f.UserFactory.create()
    project = f.ProjectFactory.create(owner=user)
    f.MembershipFactory(project=project, user=user, is_admin=True)
    client.login(user)

    url = reverse("importer-wiki-link", args=[project.pk])
    data = {}

    response = client.json.post(url, json.dumps(data))
    assert response.status_code == 400


def test_valid_wiki_link_import(client):
    user = f.UserFactory.create()
    project = f.ProjectFactory.create(owner=user)
    f.MembershipFactory(project=project, user=user, is_admin=True)
    client.login(user)

    url = reverse("importer-wiki-link", args=[project.pk])
    data = {
        "title": "Imported wiki_link",
        "href": "imported-wiki-link",
    }

    response = client.json.post(url, json.dumps(data))
    assert response.status_code == 201
    response.data


##################################################################
## tes taiga.export_import.services.store_project_from_dict
##################################################################

def test_services_store_project_from_dict_with_no_projects_slots_available(client):
    user = f.UserFactory.create(max_private_projects=0)

    data = {
        "slug": "valid-project",
        "name": "Valid project",
        "description": "Valid project desc",
        "is_private": True
    }

    with pytest.raises(TaigaImportError) as excinfo:
        project = services.store_project_from_dict(data, owner=user)

    assert "can't have more private projects" in str(excinfo.value)


def test_services_store_project_from_dict_with_no_members_private_project_slots_available(client):
    user = f.UserFactory.create(max_memberships_private_projects=2)

    data = {
        "slug": "valid-project",
        "name": "Valid project",
        "description": "Valid project desc",
        "is_private": True,
        "roles": [{"name": "Role"}],
        "memberships": [
            {
                "email": "test1@test.com",
                "role": "Role",
            },
            {
                "email": "test2@test.com",
                "role": "Role",
            },
            {
                "email": "test3@test.com",
                "role": "Role",
            },
            {
                "email": "test4@test.com",
                "role": "Role",
            }
        ]
    }

    with pytest.raises(TaigaImportError) as excinfo:
        project = services.store_project_from_dict(data, owner=user)

    assert "reaches your current limit of memberships for private" in str(excinfo.value)


def test_services_store_project_from_dict_with_no_members_public_project_slots_available(client):
    user = f.UserFactory.create(max_memberships_public_projects=2)

    data = {
        "slug": "valid-project",
        "name": "Valid project",
        "description": "Valid project desc",
        "is_private": False,
        "roles": [{"name": "Role"}],
        "memberships": [
            {
                "email": "test1@test.com",
                "role": "Role",
            },
            {
                "email": "test2@test.com",
                "role": "Role",
            },
            {
                "email": "test3@test.com",
                "role": "Role",
            },
            {
                "email": "test4@test.com",
                "role": "Role",
            }
        ]
    }
<<<<<<< HEAD

    with pytest.raises(TaigaImportError) as excinfo:
        project = dict_to_project(data, owner=user)

    assert "reaches your current limit of memberships for public" in str(excinfo.value)


def test_invalid_dump_import(client):
    user = f.UserFactory.create()
    client.login(user)

    url = reverse("importer-load-dump")

    data = ContentFile(b"test")
    data.name = "test"

    response = client.post(url, {'dump': data})
    assert response.status_code == 400
    response_data = response.data
    assert response_data["_error_message"] == "Invalid dump format"


def test_valid_dump_import_with_logo(client, settings):
    settings.CELERY_ENABLED = False

    user = f.UserFactory.create()
    client.login(user)

    url = reverse("importer-load-dump")

    data = ContentFile(bytes(json.dumps({
        "slug": "valid-project",
        "name": "Valid project",
        "description": "Valid project desc",
        "is_private": False,
        "logo": {
            "name": "logo.bmp",
            "data": base64.b64encode(DUMMY_BMP_DATA).decode("utf-8")
        }
    }), "utf-8"))
    data.name = "test"

    response = client.post(url, {'dump': data})
    assert response.status_code == 201
    response_data = response.data
    assert "id" in response_data
    assert response_data["name"] == "Valid project"
    assert "logo_small_url" in response_data
    assert response_data["logo_small_url"] != None
    assert "logo_big_url" in response_data
    assert response_data["logo_big_url"] != None


def test_valid_dump_import_with_celery_disabled(client, settings):
    settings.CELERY_ENABLED = False

    user = f.UserFactory.create()
    client.login(user)

    url = reverse("importer-load-dump")

    data = ContentFile(bytes(json.dumps({
        "slug": "valid-project",
        "name": "Valid project",
        "description": "Valid project desc",
        "is_private": True
    }), "utf-8"))
    data.name = "test"

    response = client.post(url, {'dump': data})
    assert response.status_code == 201
    response_data = response.data
    assert "id" in response_data
    assert response_data["name"] == "Valid project"


def test_valid_dump_import_with_celery_enabled(client, settings):
    settings.CELERY_ENABLED = True

    user = f.UserFactory.create()
    client.login(user)

    url = reverse("importer-load-dump")

    data = ContentFile(bytes(json.dumps({
        "slug": "valid-project",
        "name": "Valid project",
        "description": "Valid project desc",
        "is_private": True
    }), "utf-8"))
    data.name = "test"

    response = client.post(url, {'dump': data})
    assert response.status_code == 202
    response_data = response.data
    assert "import_id" in response_data


def test_dump_import_duplicated_project(client):
    user = f.UserFactory.create()
    project = f.ProjectFactory.create(owner=user)
    client.login(user)

    url = reverse("importer-load-dump")
=======
>>>>>>> 041e0b6b

    with pytest.raises(TaigaImportError) as excinfo:
        project = services.store_project_from_dict(data, owner=user)

    assert "reaches your current limit of memberships for public" in str(excinfo.value)


##################################################################
## tes api/v1/importer/load-dummp
##################################################################

def test_invalid_dump_import(client):
    user = f.UserFactory.create()
    client.login(user)

    url = reverse("importer-load-dump")

    data = ContentFile(b"test")
    data.name = "test"

    response = client.post(url, {'dump': data})
    assert response.status_code == 400
    assert response.data["_error_message"] == "Invalid dump format"


def test_valid_dump_import_without_enough_public_projects_slots(client, settings):
    settings.CELERY_ENABLED = False
    user = f.UserFactory.create(max_public_projects=0)
    client.login(user)

    url = reverse("importer-load-dump")

    data = ContentFile(bytes(json.dumps({
        "slug": "public-project-without-slots",
        "name": "Valid project",
        "description": "Valid project desc",
        "is_private": False
    }), "utf-8"))
    data.name = "test"

    response = client.post(url, {'dump': data})
    assert response.status_code == 400
    assert "can't have more public projects" in response.data["_error_message"]
    assert response["Taiga-Info-Project-Memberships"] == "1"
    assert response["Taiga-Info-Project-Is-Private"] == "False"
    assert Project.objects.filter(slug="public-project-without-slots").count() == 0


def test_valid_dump_import_without_enough_private_projects_slots(client, settings):
    settings.CELERY_ENABLED = False
    user = f.UserFactory.create(max_private_projects=0)
    client.login(user)

    url = reverse("importer-load-dump")

    data = ContentFile(bytes(json.dumps({
        "slug": "private-project-without-slots",
        "name": "Valid project",
        "description": "Valid project desc",
        "is_private": True
    }), "utf-8"))
    data.name = "test"

    response = client.post(url, {'dump': data})
    assert response.status_code == 400
    assert "can't have more private projects" in response.data["_error_message"]
    assert response["Taiga-Info-Project-Memberships"] == "1"
    assert response["Taiga-Info-Project-Is-Private"] == "True"
    assert Project.objects.filter(slug="private-project-without-slots").count() == 0


def test_valid_dump_import_without_enough_membership_private_project_slots_one_project(client, settings):
    settings.CELERY_ENABLED = False
    user = f.UserFactory.create(max_memberships_private_projects=5)
    client.login(user)

    url = reverse("importer-load-dump")

    data = ContentFile(bytes(json.dumps({
        "slug": "project-without-memberships-slots",
        "name": "Valid project",
        "description": "Valid project desc",
        "is_private": True,
        "memberships": [
            {
                "email": "test1@test.com",
                "role": "Role",
            },
            {
                "email": "test2@test.com",
                "role": "Role",
            },
            {
                "email": "test3@test.com",
                "role": "Role",
            },
            {
                "email": "test4@test.com",
                "role": "Role",
            },
            {
                "email": "test5@test.com",
                "role": "Role",
            },
            {
                "email": "test6@test.com",
                "role": "Role",
            },
        ],
        "roles": [{"name": "Role"}]
    }), "utf-8"))
    data.name = "test"

    response = client.post(url, {'dump': data})
    assert response.status_code == 400
    assert "reaches your current limit of memberships for private" in response.data["_error_message"]
    assert Project.objects.filter(slug="project-without-memberships-slots").count() == 0


def test_valid_dump_import_without_enough_membership_public_project_slots_one_project(client, settings):
    settings.CELERY_ENABLED = False
    user = f.UserFactory.create(max_memberships_public_projects=5)
    client.login(user)

    url = reverse("importer-load-dump")

    data = ContentFile(bytes(json.dumps({
        "slug": "project-without-memberships-slots",
        "name": "Valid project",
        "description": "Valid project desc",
        "is_private": False,
        "memberships": [
            {
                "email": "test1@test.com",
                "role": "Role",
            },
            {
                "email": "test2@test.com",
                "role": "Role",
            },
            {
                "email": "test3@test.com",
                "role": "Role",
            },
            {
                "email": "test4@test.com",
                "role": "Role",
            },
            {
                "email": "test5@test.com",
                "role": "Role",
            },
            {
                "email": "test6@test.com",
                "role": "Role",
            },
        ],
        "roles": [{"name": "Role"}]
    }), "utf-8"))
    data.name = "test"

    response = client.post(url, {'dump': data})
    assert response.status_code == 400
    assert "reaches your current limit of memberships for public" in response.data["_error_message"]
    assert Project.objects.filter(slug="project-without-memberships-slots").count() == 0


def test_valid_dump_import_with_enough_membership_private_project_slots_multiple_projects(client, settings):
    settings.CELERY_ENABLED = False

    user = f.UserFactory.create(max_memberships_private_projects=10)
    project = f.ProjectFactory.create(owner=user)
    f.MembershipFactory.create(project=project)
    f.MembershipFactory.create(project=project)
    f.MembershipFactory.create(project=project)
    f.MembershipFactory.create(project=project)
    f.MembershipFactory.create(project=project)
    client.login(user)

    url = reverse("importer-load-dump")

    data = ContentFile(bytes(json.dumps({
        "slug": "project-without-memberships-slots",
        "name": "Valid project",
        "description": "Valid project desc",
        "is_private": True,
        "roles": [{"name": "Role"}],
        "memberships": [
            {
                "email": "test1@test.com",
                "role": "Role",
            },
            {
                "email": "test2@test.com",
                "role": "Role",
            },
            {
                "email": "test3@test.com",
                "role": "Role",
            },
            {
                "email": "test4@test.com",
                "role": "Role",
            },
            {
                "email": "test5@test.com",
                "role": "Role",
            },
            {
                "email": "test6@test.com",
                "role": "Role",
            }
        ]
    }), "utf-8"))
    data.name = "test"

    response = client.post(url, {'dump': data})
    assert response.status_code == 201
    assert "id" in response.data
    assert response.data["name"] == "Valid project"


def test_valid_dump_import_with_enough_membership_public_project_slots_multiple_projects(client, settings):
    settings.CELERY_ENABLED = False

    user = f.UserFactory.create(max_memberships_public_projects=10)
    project = f.ProjectFactory.create(owner=user)
    f.MembershipFactory.create(project=project)
    f.MembershipFactory.create(project=project)
    f.MembershipFactory.create(project=project)
    f.MembershipFactory.create(project=project)
    f.MembershipFactory.create(project=project)
    client.login(user)

    url = reverse("importer-load-dump")

    data = ContentFile(bytes(json.dumps({
        "slug": "project-without-memberships-slots",
        "name": "Valid project",
        "description": "Valid project desc",
        "is_private": False,
        "roles": [{"name": "Role"}],
        "memberships": [
            {
                "email": "test1@test.com",
                "role": "Role",
            },
            {
                "email": "test2@test.com",
                "role": "Role",
            },
            {
                "email": "test3@test.com",
                "role": "Role",
            },
            {
                "email": "test4@test.com",
                "role": "Role",
            },
            {
                "email": "test5@test.com",
                "role": "Role",
            },
            {
                "email": "test6@test.com",
                "role": "Role",
            }
        ]
    }), "utf-8"))
    data.name = "test"

    response = client.post(url, {'dump': data})
    assert response.status_code == 201
    assert "id" in response.data
    assert response.data["name"] == "Valid project"



def test_valid_dump_import_with_the_limit_of_membership_whit_you_for_private_project(client, settings):
    settings.CELERY_ENABLED = False
    user = f.UserFactory.create(max_memberships_private_projects=5)
    client.login(user)

    url = reverse("importer-load-dump")

    data = ContentFile(bytes(json.dumps({
        "slug": "private-project-with-memberships-limit-with-you",
        "name": "Valid project",
        "description": "Valid project desc",
        "is_private": True,
        "memberships": [
            {
                "email": user.email,
                "role": "Role",
            },
            {
                "email": "test2@test.com",
                "role": "Role",
            },
            {
                "email": "test3@test.com",
                "role": "Role",
            },
            {
                "email": "test4@test.com",
                "role": "Role",
            },
            {
                "email": "test5@test.com",
                "role": "Role",
            },
        ],
        "roles": [{"name": "Role"}]
    }), "utf-8"))
    data.name = "test"

    response = client.post(url, {'dump': data})
    assert response.status_code == 201
    assert Project.objects.filter(slug="private-project-with-memberships-limit-with-you").count() == 1


def test_valid_dump_import_with_the_limit_of_membership_whit_you_for_public_project(client, settings):
    settings.CELERY_ENABLED = False
    user = f.UserFactory.create(max_memberships_public_projects=5)
    client.login(user)

    url = reverse("importer-load-dump")

    data = ContentFile(bytes(json.dumps({
        "slug": "public-project-with-memberships-limit-with-you",
        "name": "Valid project",
        "description": "Valid project desc",
        "is_private": False,
        "memberships": [
            {
                "email": user.email,
                "role": "Role",
            },
            {
                "email": "test2@test.com",
                "role": "Role",
            },
            {
                "email": "test3@test.com",
                "role": "Role",
            },
            {
                "email": "test4@test.com",
                "role": "Role",
            },
            {
                "email": "test5@test.com",
                "role": "Role",
            },
        ],
        "roles": [{"name": "Role"}]
    }), "utf-8"))
    data.name = "test"

    response = client.post(url, {'dump': data})
    assert response.status_code == 201
    assert Project.objects.filter(slug="public-project-with-memberships-limit-with-you").count() == 1


def test_valid_dump_import_with_celery_disabled(client, settings):
    settings.CELERY_ENABLED = False

    user = f.UserFactory.create()
    client.login(user)

    url = reverse("importer-load-dump")

    data = ContentFile(bytes(json.dumps({
        "slug": "valid-project",
        "name": "Valid project",
        "description": "Valid project desc",
        "is_private": True
    }), "utf-8"))
    data.name = "test"

    response = client.post(url, {'dump': data})
    assert response.status_code == 201
    assert "id" in response.data
    assert response.data["name"] == "Valid project"


def test_invalid_dump_import_with_celery_disabled(client, settings):
    settings.CELERY_ENABLED = False
    user = f.UserFactory.create(max_memberships_public_projects=5)
    client.login(user)

    url = reverse("importer-load-dump")

    data = ContentFile(bytes(json.dumps({
        "slug": "invalid-project",
        "name": "Invalid project",
        "description": "Valid project desc",
        "is_private": False,
        "memberships": [
            {
                "email": user.email,
                "role": "Role",
            },
            {
                "email": "test2@test.com",
                "role": "Role",
            },
            {
                "email": "test3@test.com",
                "role": "Role",
            },
            {
                "email": "test4@test.com",
                "role": "Role",
            },
            {
                "email": "test5@test.com",
                "role": "Role",
            },
        ],
    }), "utf-8"))
    data.name = "test"

    response = client.post(url, {'dump': data})
    assert response.status_code == 400


def test_valid_dump_import_with_celery_enabled(client, settings):
    settings.CELERY_ENABLED = True

    user = f.UserFactory.create()
    client.login(user)

    url = reverse("importer-load-dump")

    data = ContentFile(bytes(json.dumps({
        "slug": "valid-project",
        "name": "Valid project",
        "description": "Valid project desc",
        "is_private": True
    }), "utf-8"))
    data.name = "test"

    response = client.post(url, {'dump': data})
    assert response.status_code == 202
    assert "import_id" in response.data
    assert Project.objects.filter(slug="valid-project").count() == 1


def test_invalid_dump_import_with_celery_enabled(client, settings):
    settings.CELERY_ENABLED = True
    user = f.UserFactory.create(max_memberships_public_projects=5)
    client.login(user)

    url = reverse("importer-load-dump")

    data = ContentFile(bytes(json.dumps({
        "slug": "invalid-project",
        "name": "Invalid project",
        "description": "Valid project desc",
        "is_private": False,
        "memberships": [
            {
                "email": user.email,
                "role": "Role",
            },
            {
                "email": "test2@test.com",
                "role": "Role",
            },
            {
                "email": "test3@test.com",
                "role": "Role",
            },
            {
                "email": "test4@test.com",
                "role": "Role",
            },
            {
                "email": "test5@test.com",
                "role": "Role",
            },
        ],
    }), "utf-8"))
    data.name = "test"

    response = client.post(url, {'dump': data})
    assert response.status_code == 202
    assert "import_id" in response.data
    assert Project.objects.filter(slug="invalid-project").count() == 0


def test_dump_import_throttling(client, settings):
    settings.REST_FRAMEWORK["DEFAULT_THROTTLE_RATES"]["import-dump-mode"] = "1/minute"

    user = f.UserFactory.create()
    project = f.ProjectFactory.create(owner=user)
    client.login(user)

    url = reverse("importer-load-dump")

    data = ContentFile(bytes(json.dumps({
        "slug": project.slug,
        "name": "Test import",
        "description": "Valid project desc",
        "is_private": True
    }), "utf-8"))
    data.name = "test"

    response = client.post(url, {'dump': data})
    assert response.status_code == 201
    response = client.post(url, {'dump': data})
    assert response.status_code == 429


def test_valid_dump_import_without_slug(client):
    project = f.ProjectFactory.create(slug="existing-slug")
    user = f.UserFactory.create()
    client.login(user)

    url = reverse("importer-load-dump")

    data = ContentFile(bytes(json.dumps({
        "name": "Project name",
        "description": "Valid project desc",
        "is_private": True
    }), "utf-8"))
    data.name = "test"

    response = client.post(url, {'dump': data})
    assert response.status_code == 201


def test_valid_dump_import_with_logo(client, settings):
    user = f.UserFactory.create()
    client.login(user)

    url = reverse("importer-load-dump")

    data = ContentFile(bytes(json.dumps({
        "slug": "valid-project",
        "name": "Valid project",
        "description": "Valid project desc",
        "is_private": False,
        "logo": {
            "name": "logo.bmp",
            "data": base64.b64encode(DUMMY_BMP_DATA).decode("utf-8")
        }
    }), "utf-8"))
    data.name = "test"

    response = client.post(url, {'dump': data})
    assert response.status_code == 201
    assert "id" in response.data
    assert response.data["name"] == "Valid project"
    assert "logo_small_url" in response.data
    assert response.data["logo_small_url"] != None
    assert "logo_big_url" in response.data
    assert response.data["logo_big_url"] != None


def test_valid_project_import_and_disabled_is_featured(client):
    user = f.UserFactory.create()
    client.login(user)

    url = reverse("importer-list")
    data = {
        "name": "Imported project",
        "description": "Imported project",
        "roles": [{
            "permissions": [],
            "name": "Test"
        }],
        "is_featured": True
    }

    response = client.json.post(url, json.dumps(data))
    assert response.status_code == 201
    assert response.data["owner"] == user.email
    assert response.data["is_featured"] == False


def test_dump_import_duplicated_project(client):
    user = f.UserFactory.create()
    project = f.ProjectFactory.create(owner=user)
    client.login(user)

    url = reverse("importer-load-dump")

    data = ContentFile(bytes(json.dumps({
        "slug": project.slug,
        "name": "Test import",
        "description": "Valid project desc",
        "is_private": True
    }), "utf-8"))
    data.name = "test"

    response = client.post(url, {'dump': data})
    assert response.status_code == 201
    assert response.data["name"] == "Test import"
    assert response.data["slug"] == "{}-test-import".format(user.username)

<|MERGE_RESOLUTION|>--- conflicted
+++ resolved
@@ -1100,13 +1100,16 @@
             }
         ]
     }
-<<<<<<< HEAD
 
     with pytest.raises(TaigaImportError) as excinfo:
-        project = dict_to_project(data, owner=user)
+        project = services.store_project_from_dict(data, owner=user)
 
     assert "reaches your current limit of memberships for public" in str(excinfo.value)
 
+
+##################################################################
+## tes api/v1/importer/load-dummp
+##################################################################
 
 def test_invalid_dump_import(client):
     user = f.UserFactory.create()
@@ -1119,13 +1122,518 @@
 
     response = client.post(url, {'dump': data})
     assert response.status_code == 400
-    response_data = response.data
-    assert response_data["_error_message"] == "Invalid dump format"
+    assert response.data["_error_message"] == "Invalid dump format"
+
+
+def test_valid_dump_import_without_enough_public_projects_slots(client, settings):
+    settings.CELERY_ENABLED = False
+    user = f.UserFactory.create(max_public_projects=0)
+    client.login(user)
+
+    url = reverse("importer-load-dump")
+
+    data = ContentFile(bytes(json.dumps({
+        "slug": "public-project-without-slots",
+        "name": "Valid project",
+        "description": "Valid project desc",
+        "is_private": False
+    }), "utf-8"))
+    data.name = "test"
+
+    response = client.post(url, {'dump': data})
+    assert response.status_code == 400
+    assert "can't have more public projects" in response.data["_error_message"]
+    assert response["Taiga-Info-Project-Memberships"] == "1"
+    assert response["Taiga-Info-Project-Is-Private"] == "False"
+    assert Project.objects.filter(slug="public-project-without-slots").count() == 0
+
+
+def test_valid_dump_import_without_enough_private_projects_slots(client, settings):
+    settings.CELERY_ENABLED = False
+    user = f.UserFactory.create(max_private_projects=0)
+    client.login(user)
+
+    url = reverse("importer-load-dump")
+
+    data = ContentFile(bytes(json.dumps({
+        "slug": "private-project-without-slots",
+        "name": "Valid project",
+        "description": "Valid project desc",
+        "is_private": True
+    }), "utf-8"))
+    data.name = "test"
+
+    response = client.post(url, {'dump': data})
+    assert response.status_code == 400
+    assert "can't have more private projects" in response.data["_error_message"]
+    assert response["Taiga-Info-Project-Memberships"] == "1"
+    assert response["Taiga-Info-Project-Is-Private"] == "True"
+    assert Project.objects.filter(slug="private-project-without-slots").count() == 0
+
+
+def test_valid_dump_import_without_enough_membership_private_project_slots_one_project(client, settings):
+    settings.CELERY_ENABLED = False
+    user = f.UserFactory.create(max_memberships_private_projects=5)
+    client.login(user)
+
+    url = reverse("importer-load-dump")
+
+    data = ContentFile(bytes(json.dumps({
+        "slug": "project-without-memberships-slots",
+        "name": "Valid project",
+        "description": "Valid project desc",
+        "is_private": True,
+        "memberships": [
+            {
+                "email": "test1@test.com",
+                "role": "Role",
+            },
+            {
+                "email": "test2@test.com",
+                "role": "Role",
+            },
+            {
+                "email": "test3@test.com",
+                "role": "Role",
+            },
+            {
+                "email": "test4@test.com",
+                "role": "Role",
+            },
+            {
+                "email": "test5@test.com",
+                "role": "Role",
+            },
+            {
+                "email": "test6@test.com",
+                "role": "Role",
+            },
+        ],
+        "roles": [{"name": "Role"}]
+    }), "utf-8"))
+    data.name = "test"
+
+    response = client.post(url, {'dump': data})
+    assert response.status_code == 400
+    assert "reaches your current limit of memberships for private" in response.data["_error_message"]
+    assert Project.objects.filter(slug="project-without-memberships-slots").count() == 0
+
+
+def test_valid_dump_import_without_enough_membership_public_project_slots_one_project(client, settings):
+    settings.CELERY_ENABLED = False
+    user = f.UserFactory.create(max_memberships_public_projects=5)
+    client.login(user)
+
+    url = reverse("importer-load-dump")
+
+    data = ContentFile(bytes(json.dumps({
+        "slug": "project-without-memberships-slots",
+        "name": "Valid project",
+        "description": "Valid project desc",
+        "is_private": False,
+        "memberships": [
+            {
+                "email": "test1@test.com",
+                "role": "Role",
+            },
+            {
+                "email": "test2@test.com",
+                "role": "Role",
+            },
+            {
+                "email": "test3@test.com",
+                "role": "Role",
+            },
+            {
+                "email": "test4@test.com",
+                "role": "Role",
+            },
+            {
+                "email": "test5@test.com",
+                "role": "Role",
+            },
+            {
+                "email": "test6@test.com",
+                "role": "Role",
+            },
+        ],
+        "roles": [{"name": "Role"}]
+    }), "utf-8"))
+    data.name = "test"
+
+    response = client.post(url, {'dump': data})
+    assert response.status_code == 400
+    assert "reaches your current limit of memberships for public" in response.data["_error_message"]
+    assert Project.objects.filter(slug="project-without-memberships-slots").count() == 0
+
+
+def test_valid_dump_import_with_enough_membership_private_project_slots_multiple_projects(client, settings):
+    settings.CELERY_ENABLED = False
+
+    user = f.UserFactory.create(max_memberships_private_projects=10)
+    project = f.ProjectFactory.create(owner=user)
+    f.MembershipFactory.create(project=project)
+    f.MembershipFactory.create(project=project)
+    f.MembershipFactory.create(project=project)
+    f.MembershipFactory.create(project=project)
+    f.MembershipFactory.create(project=project)
+    client.login(user)
+
+    url = reverse("importer-load-dump")
+
+    data = ContentFile(bytes(json.dumps({
+        "slug": "project-without-memberships-slots",
+        "name": "Valid project",
+        "description": "Valid project desc",
+        "is_private": True,
+        "roles": [{"name": "Role"}],
+        "memberships": [
+            {
+                "email": "test1@test.com",
+                "role": "Role",
+            },
+            {
+                "email": "test2@test.com",
+                "role": "Role",
+            },
+            {
+                "email": "test3@test.com",
+                "role": "Role",
+            },
+            {
+                "email": "test4@test.com",
+                "role": "Role",
+            },
+            {
+                "email": "test5@test.com",
+                "role": "Role",
+            },
+            {
+                "email": "test6@test.com",
+                "role": "Role",
+            }
+        ]
+    }), "utf-8"))
+    data.name = "test"
+
+    response = client.post(url, {'dump': data})
+    assert response.status_code == 201
+    assert "id" in response.data
+    assert response.data["name"] == "Valid project"
+
+
+def test_valid_dump_import_with_enough_membership_public_project_slots_multiple_projects(client, settings):
+    settings.CELERY_ENABLED = False
+
+    user = f.UserFactory.create(max_memberships_public_projects=10)
+    project = f.ProjectFactory.create(owner=user)
+    f.MembershipFactory.create(project=project)
+    f.MembershipFactory.create(project=project)
+    f.MembershipFactory.create(project=project)
+    f.MembershipFactory.create(project=project)
+    f.MembershipFactory.create(project=project)
+    client.login(user)
+
+    url = reverse("importer-load-dump")
+
+    data = ContentFile(bytes(json.dumps({
+        "slug": "project-without-memberships-slots",
+        "name": "Valid project",
+        "description": "Valid project desc",
+        "is_private": False,
+        "roles": [{"name": "Role"}],
+        "memberships": [
+            {
+                "email": "test1@test.com",
+                "role": "Role",
+            },
+            {
+                "email": "test2@test.com",
+                "role": "Role",
+            },
+            {
+                "email": "test3@test.com",
+                "role": "Role",
+            },
+            {
+                "email": "test4@test.com",
+                "role": "Role",
+            },
+            {
+                "email": "test5@test.com",
+                "role": "Role",
+            },
+            {
+                "email": "test6@test.com",
+                "role": "Role",
+            }
+        ]
+    }), "utf-8"))
+    data.name = "test"
+
+    response = client.post(url, {'dump': data})
+    assert response.status_code == 201
+    assert "id" in response.data
+    assert response.data["name"] == "Valid project"
+
+
+
+def test_valid_dump_import_with_the_limit_of_membership_whit_you_for_private_project(client, settings):
+    settings.CELERY_ENABLED = False
+    user = f.UserFactory.create(max_memberships_private_projects=5)
+    client.login(user)
+
+    url = reverse("importer-load-dump")
+
+    data = ContentFile(bytes(json.dumps({
+        "slug": "private-project-with-memberships-limit-with-you",
+        "name": "Valid project",
+        "description": "Valid project desc",
+        "is_private": True,
+        "memberships": [
+            {
+                "email": user.email,
+                "role": "Role",
+            },
+            {
+                "email": "test2@test.com",
+                "role": "Role",
+            },
+            {
+                "email": "test3@test.com",
+                "role": "Role",
+            },
+            {
+                "email": "test4@test.com",
+                "role": "Role",
+            },
+            {
+                "email": "test5@test.com",
+                "role": "Role",
+            },
+        ],
+        "roles": [{"name": "Role"}]
+    }), "utf-8"))
+    data.name = "test"
+
+    response = client.post(url, {'dump': data})
+    assert response.status_code == 201
+    assert Project.objects.filter(slug="private-project-with-memberships-limit-with-you").count() == 1
+
+
+def test_valid_dump_import_with_the_limit_of_membership_whit_you_for_public_project(client, settings):
+    settings.CELERY_ENABLED = False
+    user = f.UserFactory.create(max_memberships_public_projects=5)
+    client.login(user)
+
+    url = reverse("importer-load-dump")
+
+    data = ContentFile(bytes(json.dumps({
+        "slug": "public-project-with-memberships-limit-with-you",
+        "name": "Valid project",
+        "description": "Valid project desc",
+        "is_private": False,
+        "memberships": [
+            {
+                "email": user.email,
+                "role": "Role",
+            },
+            {
+                "email": "test2@test.com",
+                "role": "Role",
+            },
+            {
+                "email": "test3@test.com",
+                "role": "Role",
+            },
+            {
+                "email": "test4@test.com",
+                "role": "Role",
+            },
+            {
+                "email": "test5@test.com",
+                "role": "Role",
+            },
+        ],
+        "roles": [{"name": "Role"}]
+    }), "utf-8"))
+    data.name = "test"
+
+    response = client.post(url, {'dump': data})
+    assert response.status_code == 201
+    assert Project.objects.filter(slug="public-project-with-memberships-limit-with-you").count() == 1
+
+
+def test_valid_dump_import_with_celery_disabled(client, settings):
+    settings.CELERY_ENABLED = False
+
+    user = f.UserFactory.create()
+    client.login(user)
+
+    url = reverse("importer-load-dump")
+
+    data = ContentFile(bytes(json.dumps({
+        "slug": "valid-project",
+        "name": "Valid project",
+        "description": "Valid project desc",
+        "is_private": True
+    }), "utf-8"))
+    data.name = "test"
+
+    response = client.post(url, {'dump': data})
+    assert response.status_code == 201
+    assert "id" in response.data
+    assert response.data["name"] == "Valid project"
+
+
+def test_invalid_dump_import_with_celery_disabled(client, settings):
+    settings.CELERY_ENABLED = False
+    user = f.UserFactory.create(max_memberships_public_projects=5)
+    client.login(user)
+
+    url = reverse("importer-load-dump")
+
+    data = ContentFile(bytes(json.dumps({
+        "slug": "invalid-project",
+        "name": "Invalid project",
+        "description": "Valid project desc",
+        "is_private": False,
+        "memberships": [
+            {
+                "email": user.email,
+                "role": "Role",
+            },
+            {
+                "email": "test2@test.com",
+                "role": "Role",
+            },
+            {
+                "email": "test3@test.com",
+                "role": "Role",
+            },
+            {
+                "email": "test4@test.com",
+                "role": "Role",
+            },
+            {
+                "email": "test5@test.com",
+                "role": "Role",
+            },
+        ],
+    }), "utf-8"))
+    data.name = "test"
+
+    response = client.post(url, {'dump': data})
+    assert response.status_code == 400
+
+
+def test_valid_dump_import_with_celery_enabled(client, settings):
+    settings.CELERY_ENABLED = True
+
+    user = f.UserFactory.create()
+    client.login(user)
+
+    url = reverse("importer-load-dump")
+
+    data = ContentFile(bytes(json.dumps({
+        "slug": "valid-project",
+        "name": "Valid project",
+        "description": "Valid project desc",
+        "is_private": True
+    }), "utf-8"))
+    data.name = "test"
+
+    response = client.post(url, {'dump': data})
+    assert response.status_code == 202
+    assert "import_id" in response.data
+    assert Project.objects.filter(slug="valid-project").count() == 1
+
+
+def test_invalid_dump_import_with_celery_enabled(client, settings):
+    settings.CELERY_ENABLED = True
+    user = f.UserFactory.create(max_memberships_public_projects=5)
+    client.login(user)
+
+    url = reverse("importer-load-dump")
+
+    data = ContentFile(bytes(json.dumps({
+        "slug": "invalid-project",
+        "name": "Invalid project",
+        "description": "Valid project desc",
+        "is_private": False,
+        "memberships": [
+            {
+                "email": user.email,
+                "role": "Role",
+            },
+            {
+                "email": "test2@test.com",
+                "role": "Role",
+            },
+            {
+                "email": "test3@test.com",
+                "role": "Role",
+            },
+            {
+                "email": "test4@test.com",
+                "role": "Role",
+            },
+            {
+                "email": "test5@test.com",
+                "role": "Role",
+            },
+        ],
+    }), "utf-8"))
+    data.name = "test"
+
+    response = client.post(url, {'dump': data})
+    assert response.status_code == 202
+    assert "import_id" in response.data
+    assert Project.objects.filter(slug="invalid-project").count() == 0
+
+
+def test_dump_import_throttling(client, settings):
+    settings.REST_FRAMEWORK["DEFAULT_THROTTLE_RATES"]["import-dump-mode"] = "1/minute"
+
+    user = f.UserFactory.create()
+    project = f.ProjectFactory.create(owner=user)
+    client.login(user)
+
+    url = reverse("importer-load-dump")
+
+    data = ContentFile(bytes(json.dumps({
+        "slug": project.slug,
+        "name": "Test import",
+        "description": "Valid project desc",
+        "is_private": True
+    }), "utf-8"))
+    data.name = "test"
+
+    response = client.post(url, {'dump': data})
+    assert response.status_code == 201
+    response = client.post(url, {'dump': data})
+    assert response.status_code == 429
+
+
+def test_valid_dump_import_without_slug(client):
+    project = f.ProjectFactory.create(slug="existing-slug")
+    user = f.UserFactory.create()
+    client.login(user)
+
+    url = reverse("importer-load-dump")
+
+    data = ContentFile(bytes(json.dumps({
+        "name": "Project name",
+        "description": "Valid project desc",
+        "is_private": True
+    }), "utf-8"))
+    data.name = "test"
+
+    response = client.post(url, {'dump': data})
+    assert response.status_code == 201
 
 
 def test_valid_dump_import_with_logo(client, settings):
-    settings.CELERY_ENABLED = False
-
     user = f.UserFactory.create()
     client.login(user)
 
@@ -1145,621 +1653,6 @@
 
     response = client.post(url, {'dump': data})
     assert response.status_code == 201
-    response_data = response.data
-    assert "id" in response_data
-    assert response_data["name"] == "Valid project"
-    assert "logo_small_url" in response_data
-    assert response_data["logo_small_url"] != None
-    assert "logo_big_url" in response_data
-    assert response_data["logo_big_url"] != None
-
-
-def test_valid_dump_import_with_celery_disabled(client, settings):
-    settings.CELERY_ENABLED = False
-
-    user = f.UserFactory.create()
-    client.login(user)
-
-    url = reverse("importer-load-dump")
-
-    data = ContentFile(bytes(json.dumps({
-        "slug": "valid-project",
-        "name": "Valid project",
-        "description": "Valid project desc",
-        "is_private": True
-    }), "utf-8"))
-    data.name = "test"
-
-    response = client.post(url, {'dump': data})
-    assert response.status_code == 201
-    response_data = response.data
-    assert "id" in response_data
-    assert response_data["name"] == "Valid project"
-
-
-def test_valid_dump_import_with_celery_enabled(client, settings):
-    settings.CELERY_ENABLED = True
-
-    user = f.UserFactory.create()
-    client.login(user)
-
-    url = reverse("importer-load-dump")
-
-    data = ContentFile(bytes(json.dumps({
-        "slug": "valid-project",
-        "name": "Valid project",
-        "description": "Valid project desc",
-        "is_private": True
-    }), "utf-8"))
-    data.name = "test"
-
-    response = client.post(url, {'dump': data})
-    assert response.status_code == 202
-    response_data = response.data
-    assert "import_id" in response_data
-
-
-def test_dump_import_duplicated_project(client):
-    user = f.UserFactory.create()
-    project = f.ProjectFactory.create(owner=user)
-    client.login(user)
-
-    url = reverse("importer-load-dump")
-=======
->>>>>>> 041e0b6b
-
-    with pytest.raises(TaigaImportError) as excinfo:
-        project = services.store_project_from_dict(data, owner=user)
-
-    assert "reaches your current limit of memberships for public" in str(excinfo.value)
-
-
-##################################################################
-## tes api/v1/importer/load-dummp
-##################################################################
-
-def test_invalid_dump_import(client):
-    user = f.UserFactory.create()
-    client.login(user)
-
-    url = reverse("importer-load-dump")
-
-    data = ContentFile(b"test")
-    data.name = "test"
-
-    response = client.post(url, {'dump': data})
-    assert response.status_code == 400
-    assert response.data["_error_message"] == "Invalid dump format"
-
-
-def test_valid_dump_import_without_enough_public_projects_slots(client, settings):
-    settings.CELERY_ENABLED = False
-    user = f.UserFactory.create(max_public_projects=0)
-    client.login(user)
-
-    url = reverse("importer-load-dump")
-
-    data = ContentFile(bytes(json.dumps({
-        "slug": "public-project-without-slots",
-        "name": "Valid project",
-        "description": "Valid project desc",
-        "is_private": False
-    }), "utf-8"))
-    data.name = "test"
-
-    response = client.post(url, {'dump': data})
-    assert response.status_code == 400
-    assert "can't have more public projects" in response.data["_error_message"]
-    assert response["Taiga-Info-Project-Memberships"] == "1"
-    assert response["Taiga-Info-Project-Is-Private"] == "False"
-    assert Project.objects.filter(slug="public-project-without-slots").count() == 0
-
-
-def test_valid_dump_import_without_enough_private_projects_slots(client, settings):
-    settings.CELERY_ENABLED = False
-    user = f.UserFactory.create(max_private_projects=0)
-    client.login(user)
-
-    url = reverse("importer-load-dump")
-
-    data = ContentFile(bytes(json.dumps({
-        "slug": "private-project-without-slots",
-        "name": "Valid project",
-        "description": "Valid project desc",
-        "is_private": True
-    }), "utf-8"))
-    data.name = "test"
-
-    response = client.post(url, {'dump': data})
-    assert response.status_code == 400
-    assert "can't have more private projects" in response.data["_error_message"]
-    assert response["Taiga-Info-Project-Memberships"] == "1"
-    assert response["Taiga-Info-Project-Is-Private"] == "True"
-    assert Project.objects.filter(slug="private-project-without-slots").count() == 0
-
-
-def test_valid_dump_import_without_enough_membership_private_project_slots_one_project(client, settings):
-    settings.CELERY_ENABLED = False
-    user = f.UserFactory.create(max_memberships_private_projects=5)
-    client.login(user)
-
-    url = reverse("importer-load-dump")
-
-    data = ContentFile(bytes(json.dumps({
-        "slug": "project-without-memberships-slots",
-        "name": "Valid project",
-        "description": "Valid project desc",
-        "is_private": True,
-        "memberships": [
-            {
-                "email": "test1@test.com",
-                "role": "Role",
-            },
-            {
-                "email": "test2@test.com",
-                "role": "Role",
-            },
-            {
-                "email": "test3@test.com",
-                "role": "Role",
-            },
-            {
-                "email": "test4@test.com",
-                "role": "Role",
-            },
-            {
-                "email": "test5@test.com",
-                "role": "Role",
-            },
-            {
-                "email": "test6@test.com",
-                "role": "Role",
-            },
-        ],
-        "roles": [{"name": "Role"}]
-    }), "utf-8"))
-    data.name = "test"
-
-    response = client.post(url, {'dump': data})
-    assert response.status_code == 400
-    assert "reaches your current limit of memberships for private" in response.data["_error_message"]
-    assert Project.objects.filter(slug="project-without-memberships-slots").count() == 0
-
-
-def test_valid_dump_import_without_enough_membership_public_project_slots_one_project(client, settings):
-    settings.CELERY_ENABLED = False
-    user = f.UserFactory.create(max_memberships_public_projects=5)
-    client.login(user)
-
-    url = reverse("importer-load-dump")
-
-    data = ContentFile(bytes(json.dumps({
-        "slug": "project-without-memberships-slots",
-        "name": "Valid project",
-        "description": "Valid project desc",
-        "is_private": False,
-        "memberships": [
-            {
-                "email": "test1@test.com",
-                "role": "Role",
-            },
-            {
-                "email": "test2@test.com",
-                "role": "Role",
-            },
-            {
-                "email": "test3@test.com",
-                "role": "Role",
-            },
-            {
-                "email": "test4@test.com",
-                "role": "Role",
-            },
-            {
-                "email": "test5@test.com",
-                "role": "Role",
-            },
-            {
-                "email": "test6@test.com",
-                "role": "Role",
-            },
-        ],
-        "roles": [{"name": "Role"}]
-    }), "utf-8"))
-    data.name = "test"
-
-    response = client.post(url, {'dump': data})
-    assert response.status_code == 400
-    assert "reaches your current limit of memberships for public" in response.data["_error_message"]
-    assert Project.objects.filter(slug="project-without-memberships-slots").count() == 0
-
-
-def test_valid_dump_import_with_enough_membership_private_project_slots_multiple_projects(client, settings):
-    settings.CELERY_ENABLED = False
-
-    user = f.UserFactory.create(max_memberships_private_projects=10)
-    project = f.ProjectFactory.create(owner=user)
-    f.MembershipFactory.create(project=project)
-    f.MembershipFactory.create(project=project)
-    f.MembershipFactory.create(project=project)
-    f.MembershipFactory.create(project=project)
-    f.MembershipFactory.create(project=project)
-    client.login(user)
-
-    url = reverse("importer-load-dump")
-
-    data = ContentFile(bytes(json.dumps({
-        "slug": "project-without-memberships-slots",
-        "name": "Valid project",
-        "description": "Valid project desc",
-        "is_private": True,
-        "roles": [{"name": "Role"}],
-        "memberships": [
-            {
-                "email": "test1@test.com",
-                "role": "Role",
-            },
-            {
-                "email": "test2@test.com",
-                "role": "Role",
-            },
-            {
-                "email": "test3@test.com",
-                "role": "Role",
-            },
-            {
-                "email": "test4@test.com",
-                "role": "Role",
-            },
-            {
-                "email": "test5@test.com",
-                "role": "Role",
-            },
-            {
-                "email": "test6@test.com",
-                "role": "Role",
-            }
-        ]
-    }), "utf-8"))
-    data.name = "test"
-
-    response = client.post(url, {'dump': data})
-    assert response.status_code == 201
-    assert "id" in response.data
-    assert response.data["name"] == "Valid project"
-
-
-def test_valid_dump_import_with_enough_membership_public_project_slots_multiple_projects(client, settings):
-    settings.CELERY_ENABLED = False
-
-    user = f.UserFactory.create(max_memberships_public_projects=10)
-    project = f.ProjectFactory.create(owner=user)
-    f.MembershipFactory.create(project=project)
-    f.MembershipFactory.create(project=project)
-    f.MembershipFactory.create(project=project)
-    f.MembershipFactory.create(project=project)
-    f.MembershipFactory.create(project=project)
-    client.login(user)
-
-    url = reverse("importer-load-dump")
-
-    data = ContentFile(bytes(json.dumps({
-        "slug": "project-without-memberships-slots",
-        "name": "Valid project",
-        "description": "Valid project desc",
-        "is_private": False,
-        "roles": [{"name": "Role"}],
-        "memberships": [
-            {
-                "email": "test1@test.com",
-                "role": "Role",
-            },
-            {
-                "email": "test2@test.com",
-                "role": "Role",
-            },
-            {
-                "email": "test3@test.com",
-                "role": "Role",
-            },
-            {
-                "email": "test4@test.com",
-                "role": "Role",
-            },
-            {
-                "email": "test5@test.com",
-                "role": "Role",
-            },
-            {
-                "email": "test6@test.com",
-                "role": "Role",
-            }
-        ]
-    }), "utf-8"))
-    data.name = "test"
-
-    response = client.post(url, {'dump': data})
-    assert response.status_code == 201
-    assert "id" in response.data
-    assert response.data["name"] == "Valid project"
-
-
-
-def test_valid_dump_import_with_the_limit_of_membership_whit_you_for_private_project(client, settings):
-    settings.CELERY_ENABLED = False
-    user = f.UserFactory.create(max_memberships_private_projects=5)
-    client.login(user)
-
-    url = reverse("importer-load-dump")
-
-    data = ContentFile(bytes(json.dumps({
-        "slug": "private-project-with-memberships-limit-with-you",
-        "name": "Valid project",
-        "description": "Valid project desc",
-        "is_private": True,
-        "memberships": [
-            {
-                "email": user.email,
-                "role": "Role",
-            },
-            {
-                "email": "test2@test.com",
-                "role": "Role",
-            },
-            {
-                "email": "test3@test.com",
-                "role": "Role",
-            },
-            {
-                "email": "test4@test.com",
-                "role": "Role",
-            },
-            {
-                "email": "test5@test.com",
-                "role": "Role",
-            },
-        ],
-        "roles": [{"name": "Role"}]
-    }), "utf-8"))
-    data.name = "test"
-
-    response = client.post(url, {'dump': data})
-    assert response.status_code == 201
-    assert Project.objects.filter(slug="private-project-with-memberships-limit-with-you").count() == 1
-
-
-def test_valid_dump_import_with_the_limit_of_membership_whit_you_for_public_project(client, settings):
-    settings.CELERY_ENABLED = False
-    user = f.UserFactory.create(max_memberships_public_projects=5)
-    client.login(user)
-
-    url = reverse("importer-load-dump")
-
-    data = ContentFile(bytes(json.dumps({
-        "slug": "public-project-with-memberships-limit-with-you",
-        "name": "Valid project",
-        "description": "Valid project desc",
-        "is_private": False,
-        "memberships": [
-            {
-                "email": user.email,
-                "role": "Role",
-            },
-            {
-                "email": "test2@test.com",
-                "role": "Role",
-            },
-            {
-                "email": "test3@test.com",
-                "role": "Role",
-            },
-            {
-                "email": "test4@test.com",
-                "role": "Role",
-            },
-            {
-                "email": "test5@test.com",
-                "role": "Role",
-            },
-        ],
-        "roles": [{"name": "Role"}]
-    }), "utf-8"))
-    data.name = "test"
-
-    response = client.post(url, {'dump': data})
-    assert response.status_code == 201
-    assert Project.objects.filter(slug="public-project-with-memberships-limit-with-you").count() == 1
-
-
-def test_valid_dump_import_with_celery_disabled(client, settings):
-    settings.CELERY_ENABLED = False
-
-    user = f.UserFactory.create()
-    client.login(user)
-
-    url = reverse("importer-load-dump")
-
-    data = ContentFile(bytes(json.dumps({
-        "slug": "valid-project",
-        "name": "Valid project",
-        "description": "Valid project desc",
-        "is_private": True
-    }), "utf-8"))
-    data.name = "test"
-
-    response = client.post(url, {'dump': data})
-    assert response.status_code == 201
-    assert "id" in response.data
-    assert response.data["name"] == "Valid project"
-
-
-def test_invalid_dump_import_with_celery_disabled(client, settings):
-    settings.CELERY_ENABLED = False
-    user = f.UserFactory.create(max_memberships_public_projects=5)
-    client.login(user)
-
-    url = reverse("importer-load-dump")
-
-    data = ContentFile(bytes(json.dumps({
-        "slug": "invalid-project",
-        "name": "Invalid project",
-        "description": "Valid project desc",
-        "is_private": False,
-        "memberships": [
-            {
-                "email": user.email,
-                "role": "Role",
-            },
-            {
-                "email": "test2@test.com",
-                "role": "Role",
-            },
-            {
-                "email": "test3@test.com",
-                "role": "Role",
-            },
-            {
-                "email": "test4@test.com",
-                "role": "Role",
-            },
-            {
-                "email": "test5@test.com",
-                "role": "Role",
-            },
-        ],
-    }), "utf-8"))
-    data.name = "test"
-
-    response = client.post(url, {'dump': data})
-    assert response.status_code == 400
-
-
-def test_valid_dump_import_with_celery_enabled(client, settings):
-    settings.CELERY_ENABLED = True
-
-    user = f.UserFactory.create()
-    client.login(user)
-
-    url = reverse("importer-load-dump")
-
-    data = ContentFile(bytes(json.dumps({
-        "slug": "valid-project",
-        "name": "Valid project",
-        "description": "Valid project desc",
-        "is_private": True
-    }), "utf-8"))
-    data.name = "test"
-
-    response = client.post(url, {'dump': data})
-    assert response.status_code == 202
-    assert "import_id" in response.data
-    assert Project.objects.filter(slug="valid-project").count() == 1
-
-
-def test_invalid_dump_import_with_celery_enabled(client, settings):
-    settings.CELERY_ENABLED = True
-    user = f.UserFactory.create(max_memberships_public_projects=5)
-    client.login(user)
-
-    url = reverse("importer-load-dump")
-
-    data = ContentFile(bytes(json.dumps({
-        "slug": "invalid-project",
-        "name": "Invalid project",
-        "description": "Valid project desc",
-        "is_private": False,
-        "memberships": [
-            {
-                "email": user.email,
-                "role": "Role",
-            },
-            {
-                "email": "test2@test.com",
-                "role": "Role",
-            },
-            {
-                "email": "test3@test.com",
-                "role": "Role",
-            },
-            {
-                "email": "test4@test.com",
-                "role": "Role",
-            },
-            {
-                "email": "test5@test.com",
-                "role": "Role",
-            },
-        ],
-    }), "utf-8"))
-    data.name = "test"
-
-    response = client.post(url, {'dump': data})
-    assert response.status_code == 202
-    assert "import_id" in response.data
-    assert Project.objects.filter(slug="invalid-project").count() == 0
-
-
-def test_dump_import_throttling(client, settings):
-    settings.REST_FRAMEWORK["DEFAULT_THROTTLE_RATES"]["import-dump-mode"] = "1/minute"
-
-    user = f.UserFactory.create()
-    project = f.ProjectFactory.create(owner=user)
-    client.login(user)
-
-    url = reverse("importer-load-dump")
-
-    data = ContentFile(bytes(json.dumps({
-        "slug": project.slug,
-        "name": "Test import",
-        "description": "Valid project desc",
-        "is_private": True
-    }), "utf-8"))
-    data.name = "test"
-
-    response = client.post(url, {'dump': data})
-    assert response.status_code == 201
-    response = client.post(url, {'dump': data})
-    assert response.status_code == 429
-
-
-def test_valid_dump_import_without_slug(client):
-    project = f.ProjectFactory.create(slug="existing-slug")
-    user = f.UserFactory.create()
-    client.login(user)
-
-    url = reverse("importer-load-dump")
-
-    data = ContentFile(bytes(json.dumps({
-        "name": "Project name",
-        "description": "Valid project desc",
-        "is_private": True
-    }), "utf-8"))
-    data.name = "test"
-
-    response = client.post(url, {'dump': data})
-    assert response.status_code == 201
-
-
-def test_valid_dump_import_with_logo(client, settings):
-    user = f.UserFactory.create()
-    client.login(user)
-
-    url = reverse("importer-load-dump")
-
-    data = ContentFile(bytes(json.dumps({
-        "slug": "valid-project",
-        "name": "Valid project",
-        "description": "Valid project desc",
-        "is_private": False,
-        "logo": {
-            "name": "logo.bmp",
-            "data": base64.b64encode(DUMMY_BMP_DATA).decode("utf-8")
-        }
-    }), "utf-8"))
-    data.name = "test"
-
-    response = client.post(url, {'dump': data})
-    assert response.status_code == 201
     assert "id" in response.data
     assert response.data["name"] == "Valid project"
     assert "logo_small_url" in response.data
