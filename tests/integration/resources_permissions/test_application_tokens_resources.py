--- conflicted
+++ resolved
@@ -1,6 +1,4 @@
 # -*- coding: utf-8 -*-
-<<<<<<< HEAD
-=======
 # Copyright (C) 2014-2016 Andrey Antukh <niwi@niwi.nz>
 # Copyright (C) 2014-2016 Jesús Espino <jespinog@gmail.com>
 # Copyright (C) 2014-2016 David Barragán <bameda@dbarragan.com>
@@ -19,7 +17,6 @@
 # You should have received a copy of the GNU Affero General Public License
 # along with this program.  If not, see <http://www.gnu.org/licenses/>.
 
->>>>>>> 5472c993
 from django.core.urlresolvers import reverse
 
 from taiga.base.utils import json
