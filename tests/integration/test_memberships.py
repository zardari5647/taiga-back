--- conflicted
+++ resolved
@@ -670,19 +670,11 @@
     f.MembershipFactory(project=project, user=None)
 
     url = reverse("memberships-list")
-<<<<<<< HEAD
-    data = {"project": project.id, "role": tester.id, "email": joseph.email}
-=======
     data = {"project": project.id, "role": tester.id, "username": joseph.email}
->>>>>>> a97892d0
     client.login(john)
     response = client.json.post(url, json.dumps(data))
     assert response.status_code == 400
     assert "limit of pending memberships" in response.data["_error_message"]
-<<<<<<< HEAD
-    settings.MAX_PENDING_MEMBERSHIPS = None
-=======
->>>>>>> a97892d0
 
 
 def test_api_create_bulk_members_max_pending_memberships(client, settings):
@@ -699,21 +691,13 @@
     data = {
         "project_id": project.id,
         "bulk_memberships": [
-<<<<<<< HEAD
-            {"role_id": tester.id, "email": "testing@taiga.io"},
-=======
             {"role_id": tester.id, "username": "testing@taiga.io"},
->>>>>>> a97892d0
         ]
     }
     client.login(john)
     response = client.json.post(url, json.dumps(data))
     assert response.status_code == 400
     assert "limit of pending memberships" in response.data["_error_message"]
-<<<<<<< HEAD
-    settings.MAX_PENDING_MEMBERSHIPS = None
-=======
->>>>>>> a97892d0
 
 
 def test_create_memberhips_throttling(client, settings):
@@ -726,21 +710,13 @@
 
     client.login(membership.user)
     url = reverse("memberships-list")
-<<<<<<< HEAD
-    data = {"role": role.pk, "project": role.project.pk, "email": user.email}
-=======
     data = {"role": role.pk, "project": role.project.pk, "username": user.email}
->>>>>>> a97892d0
     response = client.json.post(url, json.dumps(data))
 
     assert response.status_code == 201
     assert response.data["user_email"] == user.email
 
-<<<<<<< HEAD
-    data = {"role": role.pk, "project": role.project.pk, "email": user2.email}
-=======
     data = {"role": role.pk, "project": role.project.pk, "username": user2.email}
->>>>>>> a97892d0
     response = client.json.post(url, json.dumps(data))
 
     assert response.status_code == 429
@@ -790,13 +766,8 @@
     data = {
         "project_id": project.id,
         "bulk_memberships": [
-<<<<<<< HEAD
-            {"role_id": gamer.pk, "email": joseph.email},
-            {"role_id": gamer.pk, "email": other.email},
-=======
             {"role_id": gamer.pk, "username": joseph.email},
             {"role_id": gamer.pk, "username": other.username},
->>>>>>> a97892d0
         ]
     }
     client.login(john)
