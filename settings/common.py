--- conflicted
+++ resolved
@@ -95,17 +95,6 @@
 
 # Languages we provide translations for, out of the box.
 LANGUAGES = [
-<<<<<<< HEAD
-    # ("af", "Afrikaans"),  # Afrikaans
-    # ("ar", "العربية‏"),  # Arabic
-    # ("ast", "Asturiano"),  # Asturian
-    # ("az", "Azərbaycan dili"),  # Azerbaijani
-    # ("bg", "Български"),  # Bulgarian
-    # ("be", "Беларуская"),  # Belarusian
-    # ("bn", "বাংলা"),  # Bengali
-    # ("br", "Bretón"),  # Breton
-    # ("bs", "Bosanski"),  # Bosnian
-=======
     #("af", "Afrikaans"),  # Afrikaans
     ("ar", "العربية‏"),  # Arabic
     #("ast", "Asturiano"),  # Asturian
@@ -115,7 +104,6 @@
     #("bn", "বাংলা"),  # Bengali
     #("br", "Bretón"),  # Breton
     #("bs", "Bosanski"),  # Bosnian
->>>>>>> 898028a9
     ("ca", "Català"),  # Catalan
     # ("cs", "Čeština"),  # Czech
     # ("cy", "Cymraeg"),  # Welsh
