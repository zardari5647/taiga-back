# -*- coding: utf-8 -*-

from django.db import models
from django.utils import timezone
from django.dispatch import receiver
from django.contrib.contenttypes.models import ContentType
from django.contrib.contenttypes import generic
from django.utils.translation import ugettext_lazy as _
from django.db.models.loading import get_model

from picklefield.fields import PickledObjectField

from greenmine.base.utils.slug import (
    slugify_uniquely,
    ref_uniquely
)
from greenmine.base.utils import iter_points
from greenmine.base.notifications.models import WatchedMixin
from greenmine.scrum.choices import (
    ISSUESTATUSES,
    TASKSTATUSES,
    USSTATUSES,
    POINTS_CHOICES,
    SEVERITY_CHOICES,
    ISSUETYPES,
    TASK_CHANGE_CHOICES,
    PRIORITY_CHOICES
)

import reversion


class Severity(models.Model):
    name = models.CharField(max_length=255, null=False, blank=False,
                verbose_name=_('name'))
    order = models.IntegerField(default=10, null=False, blank=False,
                verbose_name=_('order'))
    project = models.ForeignKey('Project', null=False, blank=False,
                related_name='severities',
                verbose_name=_('project'))

    class Meta:
        verbose_name = u'severity'
        verbose_name_plural = u'severities'
        ordering = ['project', 'name']
        unique_together = ('project', 'name')

    def __unicode__(self):
        return u'project {0} - {1}'.format(self.project_id, self.name)


class IssueStatus(models.Model):
    name = models.CharField(max_length=255, null=False, blank=False,
                verbose_name=_('name'))
    order = models.IntegerField(default=10, null=False, blank=False,
                verbose_name=_('order'))
    is_closed = models.BooleanField(default=False, null=False, blank=True,
                verbose_name=_('is closed'))
    project = models.ForeignKey('Project', null=False, blank=False,
                related_name='issue_statuses',
                verbose_name=_('project'))

    class Meta:
        verbose_name = u'issue status'
        verbose_name_plural = u'issue statuses'
        ordering = ['project', 'name']
        unique_together = ('project', 'name')

    def __unicode__(self):
        return u'project {0} - {1}'.format(self.project_id, self.name)


class TaskStatus(models.Model):
    name = models.CharField(max_length=255, null=False, blank=False,
                verbose_name=_('name'))
    order = models.IntegerField(default=10, null=False, blank=False,
                verbose_name=_('order'))
    is_closed = models.BooleanField(default=False, null=False, blank=True,
                verbose_name=_('is closed'))
    color = models.CharField(max_length=20, null=False, blank=False, default='#999999',
                verbose_name=_('color'))
    project = models.ForeignKey('Project', null=False, blank=False,
                related_name='task_statuses',
                verbose_name=_('project'))

    class Meta:
        verbose_name = u'task status'
        verbose_name_plural = u'task statuses'
        ordering = ['project', 'name']
        unique_together = ('project', 'name')

    def __unicode__(self):
        return u'project {0} - {1}'.format(self.project_id, self.name)


class UserStoryStatus(models.Model):
    name = models.CharField(max_length=255, null=False, blank=False,
                verbose_name=_('name'))
    order = models.IntegerField(default=10, null=False, blank=False,
                verbose_name=_('order'))
    is_closed = models.BooleanField(default=False, null=False, blank=True,
                verbose_name=_('is closed'))
    project = models.ForeignKey('Project', null=False, blank=False,
                related_name='us_statuses',
                verbose_name=_('project'))

    class Meta:
        verbose_name = u'user story status'
        verbose_name_plural = u'user story statuses'
        ordering = ['project', 'name']
        unique_together = ('project', 'name')

    def __unicode__(self):
        return u'project {0} - {1}'.format(self.project_id, self.name)


class Priority(models.Model):
    name = models.CharField(max_length=255, null=False, blank=False,
                verbose_name=_('name'))
    order = models.IntegerField(default=10, null=False, blank=False,
                verbose_name=_('order'))
    project = models.ForeignKey('Project', null=False, blank=False,
                related_name='priorities',
                verbose_name=_('project'))

    class Meta:
        verbose_name = u'priority'
        verbose_name_plural = u'priorities'
        ordering = ['project', 'name']
        unique_together = ('project', 'name')

    def __unicode__(self):
        return u'project {0} - {1}'.format(self.project_id, self.name)


class IssueType(models.Model):
    name = models.CharField(max_length=255, null=False, blank=False,
                verbose_name=_('name'))
    order = models.IntegerField(default=10, null=False, blank=False,
                verbose_name=_('order'))
    project = models.ForeignKey('Project', null=False, blank=False,
                related_name='issue_types',
                verbose_name=_('project'))

    class Meta:
        verbose_name = u'issue type'
        verbose_name_plural = u'issue types'
        ordering = ['project', 'name']
        unique_together = ('project', 'name')

    def __unicode__(self):
        return u'project {0} - {1}'.format(self.project_id, self.name)


class Points(models.Model):
    name = models.CharField(max_length=255, null=False, blank=False,
                verbose_name=_('name'))
    order = models.IntegerField(default=10, null=False, blank=False,
                verbose_name=_('order'))
    value = models.FloatField(default=None, null=True, blank=True,
                verbose_name=_('value'))
    project = models.ForeignKey('Project', null=False, blank=False,
                related_name='points',
                verbose_name=_('project'))

    class Meta:
        verbose_name = u'point'
        verbose_name_plural = u'points'
        ordering = ['project', 'name']
        unique_together = ('project', 'name')

    def __unicode__(self):
        return u'project {0} - {1}'.format(self.project_id, self.name)


class Membership(models.Model):
    user = models.ForeignKey('base.User', null=False, blank=False,
            related_name="memberships")
    project = models.ForeignKey('Project', null=False, blank=False,
            related_name="memberships")
    role = models.ForeignKey('base.Role', null=False, blank=False,
            related_name="memberships")

    class Meta:
        unique_together = ('user', 'project')


class Project(models.Model, WatchedMixin):
    uuid = models.CharField(max_length=40, unique=True, null=False, blank=True,
                verbose_name=_('uuid'))
    name = models.CharField(max_length=250, unique=True, null=False, blank=False,
                verbose_name=_('name'))
    slug = models.SlugField(max_length=250, unique=True, null=False, blank=True,
                verbose_name=_('slug'))
    description = models.TextField(null=False, blank=False,
                verbose_name=_('description'))
    created_date = models.DateTimeField(auto_now_add=True, null=False, blank=False,
                verbose_name=_('created date'))
    modified_date = models.DateTimeField(auto_now=True, null=False, blank=False,
                verbose_name=_('modified date'))
    owner = models.ForeignKey('base.User', null=False, blank=False,
                related_name='owned_projects',
                verbose_name=_('owner'))
    members = models.ManyToManyField('base.User', related_name='projects', through='Membership',
                verbose_name=_('members'))
    public = models.BooleanField(default=True, null=False, blank=True,
                verbose_name=_('public'))
    last_us_ref = models.BigIntegerField(null=True, blank=False, default=1,
                verbose_name=_('last us ref'))
    last_task_ref = models.BigIntegerField(null=True, blank=False, default=1,
                verbose_name=_('last task ref'))
    last_issue_ref = models.BigIntegerField(null=True, blank=False, default=1,
                verbose_name=_('last issue ref'))
    sprints = models.IntegerField(default=1, null=True, blank=True,
                verbose_name=_('number of sprints'))
    total_story_points = models.FloatField(default=None, null=True, blank=False,
                verbose_name=_('total story points'))
    tags = PickledObjectField(null=False, blank=True,
                verbose_name=_('tags'))

    class Meta:
        verbose_name = u'project'
        verbose_name_plural = u'projects'
        ordering = ['name']
        permissions = (
            ('can_list_projects', 'Can list projects'),
            ('can_view_project', 'Can view project'),
            ('can_manage_users', 'Can manage users'),
        )

    def __unicode__(self):
        return self.name

    def __repr__(self):
        return u'<Project {0}>'.format(self.id)

    def save(self, *args, **kwargs):
        if not self.slug:
            self.slug = slugify_uniquely(self.name, self.__class__)

        super(Project, self).save(*args, **kwargs)

    def _get_watchers_by_role(self):
        return {'owner': self.owner}

    def eget_attrinutes_to_notify(self):
        return {
            'name': self.name,
            'slug': self.slug,
            'description': self.description,
            'modified_date': self.modified_date,
            'owner': self.owner.get_full_name(),
            'members': ', '.join([member.get_full_name() for member in self.members.all()]),
            'public': self.public,
            'tags': self.tags,
        }

    @property
    def list_of_milestones(self):
        return [{
            'name': milestone.name,
            'finish_date': milestone.estimated_finish,
            'closed_points': milestone.closed_points,
            'client_increment_points': milestone.client_increment_points,
            'team_increment_points': milestone.team_increment_points
        } for milestone in self.milestones.all().order_by('estimated_start')]

    @property
    def list_roles(self):
        role_model = get_model('base', 'Role')
        return role_model.objects.filter(id__in=list(self.memberships.values_list('role', flat=True)))

    @property
    def list_users(self):
        user_model = get_model('base', 'User')
        return user_model.objects.filter(id__in=list(self.memberships.values_list('user', flat=True)))

    def update_role_points(self):
        roles = self.list_roles
        role_ids = roles.values_list('id', flat=True)
        null_points = self.points.get(value=None)
        for us in self.user_stories.all():
            for role in roles:
                try:
                    sp = us.role_points.get(role=role, user_story=us)
                except RolePoints.DoesNotExist:
                    sp = RolePoints.objects.create(role=role,
                            user_story=us,
                            points=null_points)

        #Remove unnecesary Role points
        RolePoints.objects.filter(user_story__in=self.user_stories.all())\
                .exclude(role__id__in=role_ids)\
                .delete()

    def _get_watchers_by_role(self):
        return {'owner': self.owner}


class Milestone(models.Model, WatchedMixin):
    uuid = models.CharField(max_length=40, unique=True, null=False, blank=True,
                            verbose_name=_('uuid'))
    name = models.CharField(max_length=200, db_index=True, null=False, blank=False,
                            verbose_name=_('name'))
    slug = models.SlugField(max_length=250, unique=True, null=False, blank=True,
                            verbose_name=_('slug'))
    owner = models.ForeignKey('base.User', null=True, blank=True, related_name='owned_milestones',
                              verbose_name=_('owner'))
    project = models.ForeignKey('Project', null=False, blank=False, related_name='milestones',
                                verbose_name=_('project'))
    estimated_start = models.DateField(null=True, blank=True, default=None,
                                       verbose_name=_('estimated start'))
    estimated_finish = models.DateField(null=True, blank=True, default=None,
                                        verbose_name=_('estimated finish'))
    created_date = models.DateTimeField(auto_now_add=True, null=False, blank=False,
                                        verbose_name=_('created date'))
    modified_date = models.DateTimeField(auto_now=True, null=False, blank=False,
                                         verbose_name=_('modified date'))
    closed = models.BooleanField(default=False, null=False, blank=True,
                                 verbose_name=_('is closed'))
    disponibility = models.FloatField(default=0.0, null=True, blank=True,
                                      verbose_name=_('disponibility'))
    order = models.PositiveSmallIntegerField(default=1, null=False, blank=False,
                                             verbose_name=_('order'))

    class Meta:
        verbose_name = u'milestone'
        verbose_name_plural = u'milestones'
        ordering = ['project', '-created_date']
        unique_together = ('name', 'project')
        permissions = (
            ('can_view_milestone', 'Can view milestones'),
        )

    def __unicode__(self):
        return self.name

    def __repr__(self):
        return u'<Milestone {0}>'.format(self.id)

    def save(self, *args, **kwargs):
        if not self.slug:
            self.slug = slugify_uniquely(self.name, self.__class__)

        super(Milestone, self).save(*args, **kwargs)

    @property
    def closed_points(self):
        # TODO: refactor
        #points = [ us.points.value for us in self.user_stories.all() if us.is_closed ]
        #return sum(points)
        return 0

    @property
    def client_increment_points(self):
        #user_stories = UserStory.objects.filter(
        #    created_date__gte=self.estimated_start,
        #    created_date__lt=self.estimated_finish,
        #    project_id = self.project_id,
        #    client_requirement=True,
        #    team_requirement=False
        #)
        #points = [ us.points.value for us in user_stories ]
        #return sum(points) + (self.shared_increment_points / 2)
        return 0

    @property
    def team_increment_points(self):
        #user_stories = UserStory.objects.filter(
        #    created_date__gte=self.estimated_start,
        #    created_date__lt=self.estimated_finish,
        #    project_id = self.project_id,
        #    client_requirement=False,
        #    team_requirement=True
        #)
        #points = [ us.points.value for us in user_stories ]
        #return sum(points) + (self.shared_increment_points / 2)
        return 0

    @property
    def shared_increment_points(self):
        #user_stories = UserStory.objects.filter(
        #    created_date__gte=self.estimated_start,
        #    created_date__lt=self.estimated_finish,
        #    project_id = self.project_id,
        #    client_requirement=True,
        #    team_requirement=True
        #)
        #points = [ us.points.value for us in user_stories ]
        #return sum(points)
        return 0

    def _get_watchers_by_role(self):
        return {
            'owner': self.owner,
            'project_owner': (self.project, self.project.owner),
        }

class RolePoints(models.Model):
    user_story = models.ForeignKey('UserStory', null=False, blank=False,
                related_name='role_points',
                verbose_name=_('user story'))
    role = models.ForeignKey('base.Role', null=False, blank=False,
                related_name='role_points',
                verbose_name=_('role'))
    points = models.ForeignKey('Points', null=False, blank=False,
                related_name='role_points',
                verbose_name=_('points'))

    class Meta:
        unique_together = ('user_story', 'role')


class UserStory(WatchedMixin, models.Model):
    uuid = models.CharField(max_length=40, unique=True, null=False, blank=True,
                verbose_name=_('uuid'))
    ref = models.BigIntegerField(db_index=True, null=True, blank=True, default=None,
                verbose_name=_('ref'))
    milestone = models.ForeignKey('Milestone', null=True, blank=True, default=None,
                related_name='user_stories',
                verbose_name=_('milestone'))
    project = models.ForeignKey('Project', null=False, blank=False,
                related_name='user_stories',
                verbose_name=_('project'))
    owner = models.ForeignKey('base.User', null=True, blank=True,
                related_name='owned_user_stories',
                verbose_name=_('owner'))
    status = models.ForeignKey('UserStoryStatus', null=False, blank=False,
                related_name='user_stories',
                verbose_name=_('status'))
    points = models.ManyToManyField('Points', null=False, blank=False,
                related_name='userstories',
                verbose_name=_('points'),
                through="RolePoints")
    order = models.PositiveSmallIntegerField(null=False, blank=False, default=100,
                verbose_name=_('order'))
    created_date = models.DateTimeField(auto_now_add=True, null=False, blank=False,
                verbose_name=_('created date'))
    modified_date = models.DateTimeField(auto_now=True, null=False, blank=False,
                verbose_name=_('modified date'))
    finish_date = models.DateTimeField(null=True, blank=True,
                verbose_name=_('finish date'))
    subject = models.CharField(max_length=500, null=False, blank=False,
                verbose_name=_('subject'))
    description = models.TextField(null=False, blank=True,
                verbose_name=_('description'))
    watchers = models.ManyToManyField('base.User', null=True, blank=True,
                related_name='watched_us',
                verbose_name=_('watchers'))
    client_requirement = models.BooleanField(default=False, null=False, blank=True,
                verbose_name=_('is client requirement'))
    team_requirement = models.BooleanField(default=False, null=False, blank=True,
                verbose_name=_('is team requirement'))
    tags = PickledObjectField(null=False, blank=True,
                verbose_name=_('tags'))

    class Meta:
        verbose_name = u'user story'
        verbose_name_plural = u'user stories'
        ordering = ['project', 'order']
        unique_together = ('ref', 'project')
        permissions = (
            ('can_comment_userstory', 'Can comment user stories'),
            ('can_view_userstory', 'Can view user stories'),
            ('can_change_owned_userstory', 'Can modify owned user stories'),
            ('can_delete_userstory', 'Can delete user stories'),
            ('can_add_userstory_to_milestones', 'Can add user stories to milestones'),
        )

    def __unicode__(self):
        return u'({1}) {0}'.format(self.ref, self.subject)

    def __repr__(self):
        return u'<UserStory %s>' % (self.id)

    @property
    def is_closed(self):
        return self.status.is_closed

<<<<<<< HEAD
    def get_role_points(self):
        return self.role_points
=======
    def _get_watchers_by_role(self):
        return {
            'owner': self.owner,
            'suscribed_watchers': self.watchers.all(),
            'project_owner': (self.project, self.project.owner),
        }
>>>>>>> 641ecfbc


class Attachment(models.Model):
    owner = models.ForeignKey('base.User', null=False, blank=False,
                related_name='change_attachments',
                verbose_name=_('owner'))
    project = models.ForeignKey('Project', null=False, blank=False,
                related_name='attachments',
                verbose_name=_('project'))
    content_type = models.ForeignKey(ContentType, null=False, blank=False,
                verbose_name=_('content type'))
    object_id = models.PositiveIntegerField(null=False, blank=False,
                verbose_name=_('object id'))
    content_object = generic.GenericForeignKey('content_type', 'object_id')
    created_date = models.DateTimeField(auto_now_add=True, null=False, blank=False,
                verbose_name=_('created date'))
    modified_date = models.DateTimeField(auto_now=True, null=False, blank=False,
                verbose_name=_('modified date'))
    attached_file = models.FileField(max_length=500, null=True, blank=True,
                upload_to='files/msg',
                verbose_name=_('attached file'))

    class Meta:
        verbose_name = u'attachment'
        verbose_name_plural = u'attachments'
        ordering = ['project', 'created_date']

    def __unicode__(self):
        return u'content_type {0} - object_id {1} - attachment {2}'.format(
                self.content_type, self.object_id, self.id)


class Task(models.Model, WatchedMixin):
    uuid = models.CharField(max_length=40, unique=True, null=False, blank=True,
                verbose_name=_('uuid'))
    user_story = models.ForeignKey('UserStory', null=True, blank=False,
                related_name='tasks',
                verbose_name=_('user story'))
    ref = models.BigIntegerField(db_index=True, null=True, blank=True, default=None,
                verbose_name=_('ref'))
    owner = models.ForeignKey('base.User', null=True, blank=True, default=None,
                related_name='owned_tasks',
                verbose_name=_('owner'))
    status = models.ForeignKey('TaskStatus', null=False, blank=False,
                related_name='tasks',
                verbose_name=_('status'))
    milestone = models.ForeignKey('Milestone', null=True, blank=True, default=None,
                related_name='tasks',
                verbose_name=_('milestone'))
    project = models.ForeignKey('Project', null=False, blank=False,
                related_name='tasks',
                verbose_name=_('project'))
    created_date = models.DateTimeField(auto_now_add=True, null=False, blank=False,
                verbose_name=_('created date'))
    modified_date = models.DateTimeField(auto_now_add=True, null=False, blank=False,
                verbose_name=_('modified date'))
    finished_date = models.DateTimeField(null=True, blank=True,
                verbose_name=_('finished date'))
    subject = models.CharField(max_length=500, null=False, blank=False,
                verbose_name=_('subject'))
    description = models.TextField(null=False, blank=True,
                verbose_name=_('description'))
    assigned_to = models.ForeignKey('base.User', blank=True, null=True, default=None,
                related_name='user_storys_assigned_to_me',
                verbose_name=_('assigned to'))
    watchers = models.ManyToManyField('base.User', null=True, blank=True,
                related_name='watched_tasks',
                verbose_name=_('watchers'))
    tags = PickledObjectField(null=False, blank=True,
                verbose_name=_('tags'))
    is_iocaine = models.BooleanField(default=False, null=False, blank=True,
                verbose_name=_('is iocaine'))

    class Meta:
        verbose_name = u'task'
        verbose_name_plural = u'tasks'
        ordering = ['project', 'created_date']
        unique_together = ('ref', 'project')
        permissions = (
            ('can_comment_task', 'Can comment tasks'),
            ('can_change_owned_task', 'Can modify owned tasks'),
            ('can_change_assigned_task', 'Can modify assigned tasks'),
            ('can_assign_task_to_other', 'Can assign tasks to others'),
            ('can_assign_task_to_myself', 'Can assign tasks to myself'),
            ('can_change_task_state', 'Can change the task state'),
            ('can_view_task', 'Can view the task'),
            ('can_add_task_to_us', 'Can add tasks to a user story'),
        )

    def __unicode__(self):
        return u'({1}) {0}'.format(self.ref, self.subject)

    def save(self, *args, **kwargs):
        if self.id:
            self.modified_date = timezone.now()

        super(Task, self).save(*args, **kwargs)

    def _get_watchers_by_role(self):
        return {
            'owner': self.owner,
            'assigned_to': self.assigned_to,
            'suscribed_watchers': self.watchers.all(),
            'project_owner': (self.project, self.project.owner),
        }


class Issue(models.Model, WatchedMixin):
    uuid = models.CharField(max_length=40, unique=True, null=False, blank=True,
                verbose_name=_('uuid'))
    ref = models.BigIntegerField(db_index=True, null=True, blank=True, default=None,
                verbose_name=_('ref'))
    owner = models.ForeignKey('base.User', null=True, blank=True, default=None,
                related_name='owned_issues',
                verbose_name=_('owner'))
    status = models.ForeignKey('IssueStatus', null=False, blank=False,
                related_name='issues',
                verbose_name=_('status'))
    severity = models.ForeignKey('Severity', null=False, blank=False,
                related_name='issues',
                verbose_name=_('severity'))
    priority = models.ForeignKey('Priority', null=False, blank=False,
                related_name='issues',
                verbose_name=_('priority'))
    type = models.ForeignKey('IssueType', null=False, blank=False,
                related_name='issues',
                verbose_name=_('type'))
    milestone = models.ForeignKey('Milestone', null=True, blank=True, default=None,
                related_name='issues',
                verbose_name=_('milestone'))
    project = models.ForeignKey('Project', null=False, blank=False,
                related_name='issues',
                verbose_name=_('project'))
    created_date = models.DateTimeField(auto_now_add=True, null=False, blank=False,
                verbose_name=_('created date'))
    modified_date = models.DateTimeField(auto_now_add=True, null=False, blank=False,
                verbose_name=_('modified date'))
    finished_date = models.DateTimeField(null=True, blank=True,
                verbose_name=_('finished date'))
    subject = models.CharField(max_length=500, null=False, blank=False,
                verbose_name=_('subject'))
    description = models.TextField(null=False, blank=True,
                verbose_name=_('description'))
    assigned_to = models.ForeignKey('base.User', blank=True, null=True, default=None,
                related_name='issues_assigned_to_me',
                verbose_name=_('assigned to'))
    watchers = models.ManyToManyField('base.User', null=True, blank=True,
                related_name='watched_issues',
                verbose_name=_('watchers'))
    tags = PickledObjectField(null=False, blank=True,
                verbose_name=_('tags'))

    class Meta:
        verbose_name = u'issue'
        verbose_name_plural = u'issues'
        ordering = ['project', 'created_date']
        unique_together = ('ref', 'project')
        permissions = (
            ('can_comment_issue', 'Can comment issues'),
            ('can_change_owned_issue', 'Can modify owned issues'),
            ('can_change_assigned_issue', 'Can modify assigned issues'),
            ('can_assign_issue_to_other', 'Can assign issues to others'),
            ('can_assign_issue_to_myself', 'Can assign issues to myself'),
            ('can_change_issue_state', 'Can change the issue state'),
            ('can_view_issue', 'Can view the issue'),
        )

    def __unicode__(self):
        return u'({1}) {0}'.format(self.ref, self.subject)

    def save(self, *args, **kwargs):
        if self.id:
            self.modified_date = timezone.now()

        super(Issue, self).save(*args, **kwargs)

    @property
    def is_closed(self):
        return self.status.is_closed

    def _get_watchers_by_role(self):
        return {
            'owner': self.owner,
            'assigned_to': self.assigned_to,
            'suscribed_watchers': self.watchers.all(),
            'project_owner': (self.project, self.project.owner),
        }


# Reversion registration (usufull for base.notification and for meke a historical)

reversion.register(Project)
reversion.register(Milestone)
reversion.register(UserStory)
reversion.register(Task)
reversion.register(Issue)


# Model related signals handlers

@receiver(models.signals.post_save, sender=Project, dispatch_uid='project_post_save')
def project_post_save(sender, instance, created, **kwargs):
    """
    Create all project model depences on project is
    created.
    """

    if not created:
        return

    # Populate new project dependen default data
    for order, name, is_closed in ISSUESTATUSES:
        IssueStatus.objects.create(name=name, order=order,
                                   is_closed=is_closed, project=instance)

    for order, name, is_closed, color in TASKSTATUSES:
        TaskStatus.objects.create(name=name, order=order, color=color,
                                  is_closed=is_closed, project=instance)

    for order, name, is_closed in USSTATUSES:
        UserStoryStatus.objects.create(name=name, order=order,
                                       is_closed=is_closed, project=instance)

    for order, name in PRIORITY_CHOICES:
        Priority.objects.create(project=instance, name=name, order=order)

    for order, name in SEVERITY_CHOICES:
        Severity.objects.create(project=instance, name=name, order=order)

    for order, name, value in POINTS_CHOICES:
        Points.objects.create(project=instance, name=name, order=order, value=value)

    for order, name in ISSUETYPES:
        IssueType.objects.create(project=instance, name=name, order=order)


@receiver(models.signals.post_save, sender=Membership, dispatch_uid='membership_post_save')
def membership_post_save(sender, instance, created, **kwargs):
    instance.project.update_role_points()


@receiver(models.signals.post_delete, sender=Membership, dispatch_uid='membership_pre_delete')
def membership_post_delete(sender, instance, using, **kwargs):
    instance.project.update_role_points()


@receiver(models.signals.pre_save, sender=Task, dispatch_uid='task_ref_handler')
def task_ref_handler(sender, instance, **kwargs):
    if not instance.id and instance.project:
        instance.ref = ref_uniquely(instance.project, 'last_task_ref', instance.__class__)


@receiver(models.signals.pre_save, sender=Issue, dispatch_uid='issue_ref_handler')
def issue_ref_handler(sender, instance, **kwargs):
    if not instance.id and instance.project:
        instance.ref = ref_uniquely(instance.project, 'last_issue_ref', instance.__class__)


@receiver(models.signals.pre_save, sender=UserStory, dispatch_uid='user_story_ref_handler')
def us_ref_handler(sender, instance, **kwargs):
    if not instance.id and instance.project:
        instance.ref = ref_uniquely(instance.project, 'last_us_ref', instance.__class__)


@receiver(models.signals.pre_save, sender=Task, dispatch_uid='tasks_close_handler')
def tasks_close_handler(sender, instance, **kwargs):
    """
    Automatically assignes a seguent reference code to a
    user story if that is not created.
    """

    if instance.id:
        if sender.objects.get(id=instance.id).status.is_closed == False and instance.status.is_closed == True:
            instance.finished_date = timezone.now()
            if all([task.status.is_closed for task in instance.user_story.tasks.exclude(id=instance.id)]):
                instance.user_story.finish_date = timezone.now()
                instance.user_story.save()
        elif sender.objects.get(id=instance.id).status.is_closed == True and instance.status.is_closed == False:
            instance.finished_date = None
            instance.user_story.finish_date = None
            instance.user_story.save()
    else:
        instance.user_story.finish_date = None
        instance.user_story.save()<|MERGE_RESOLUTION|>--- conflicted
+++ resolved
@@ -477,17 +477,15 @@
     def is_closed(self):
         return self.status.is_closed
 
-<<<<<<< HEAD
     def get_role_points(self):
         return self.role_points
-=======
+
     def _get_watchers_by_role(self):
         return {
             'owner': self.owner,
             'suscribed_watchers': self.watchers.all(),
             'project_owner': (self.project, self.project.owner),
         }
->>>>>>> 641ecfbc
 
 
 class Attachment(models.Model):
