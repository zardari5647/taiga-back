# -*- coding: utf-8 -*-
# Copyright (C) 2014-2016 Andrey Antukh <niwi@niwi.nz>
# Copyright (C) 2014-2016 Jesús Espino <jespinog@gmail.com>
# Copyright (C) 2014-2016 David Barragán <bameda@dbarragan.com>
# Copyright (C) 2014-2016 Alejandro Alonso <alejandro.alonso@kaleidos.net>
# This program is free software: you can redistribute it and/or modify
# it under the terms of the GNU Affero General Public License as
# published by the Free Software Foundation, either version 3 of the
# License, or (at your option) any later version.
#
# This program is distributed in the hope that it will be useful,
# but WITHOUT ANY WARRANTY; without even the implied warranty of
# MERCHANTABILITY or FITNESS FOR A PARTICULAR PURPOSE.  See the
# GNU Affero General Public License for more details.
#
# You should have received a copy of the GNU Affero General Public License
# along with this program.  If not, see <http://www.gnu.org/licenses/>.

# This makes all code that import services works and
# is not the baddest practice ;)

import gc

from taiga.base.utils import json
from taiga.base.fields import MethodField
from taiga.timeline.service import get_project_timeline
from taiga.base.api.fields import get_component

from .. import serializers


def render_project(project, outfile, chunk_size=8190):
    serializer = serializers.ProjectExportSerializer(project)
    outfile.write(b'{\n')

    first_field = True
    for field_name in serializer._field_map.keys():
        # Avoid writing "," in the last element
        if not first_field:
            outfile.write(b",\n")
        else:
            first_field = False

        field = serializer._field_map.get(field_name)
        # field.initialize(parent=serializer, field_name=field_name)

        # These four "special" fields hava attachments so we use them in a special way
        if field_name in ["wiki_pages", "user_stories", "tasks", "issues", "epics"]:
            value = get_component(project, field_name)
            if field_name != "wiki_pages":
<<<<<<< HEAD
                value = value.select_related('owner', 'status', 'milestone', 'project', 'assigned_to', 'custom_attributes_values')
            if field_name == "issues":
                value = value.select_related('severity', 'priority', 'type')
            value = value.prefetch_related('history_entry', 'attachments')

            outfile.write('"{}": [\n'.format(field_name).encode())
=======
                value = value.select_related('owner', 'status',
                                             'project', 'assigned_to',
                                             'custom_attributes_values')

            if field_name in ["user_stories", "tasks", "issues"]:
                value = value.select_related('milestone')

            if field_name == "issues":
                value = value.select_related('severity', 'priority', 'type')
            value = value.prefetch_related('history_entry', 'attachments')
>>>>>>> 5472c993

            outfile.write('"{}": [\n'.format(field_name).encode())

            first_item = True
            for item in value.iterator():
                # Avoid writing "," in the last element
                if not first_item:
                    outfile.write(b",\n")
                else:
                    first_item = False

<<<<<<< HEAD

                dumped_value = json.dumps(field.to_native(item))
                writing_value = dumped_value[:-1]+ ',\n    "attachments": [\n'
                outfile.write(writing_value.encode())

                first_attachment = True
                for attachment in item.attachments.iterator():
                    # Avoid writing "," in the last element
                    if not first_attachment:
                        outfile.write(b",\n")
                    else:
                        first_attachment = False

                    # Write all the data expect the serialized file
                    attachment_serializer = serializers.AttachmentExportSerializer(instance=attachment)
                    attached_file_serializer = attachment_serializer.fields.pop("attached_file")
                    dumped_value = json.dumps(attachment_serializer.data)
                    dumped_value = dumped_value[:-1] + ',\n        "attached_file":{\n            "data":"'
                    outfile.write(dumped_value.encode())

                    # We write the attached_files by chunks so the memory used is not increased
                    attachment_file = attachment.attached_file
                    if default_storage.exists(attachment_file.name):
                        with default_storage.open(attachment_file.name) as f:
                            while True:
                                bin_data = f.read(chunk_size)
                                if not bin_data:
                                    break

                                b64_data = base64.b64encode(bin_data)
                                outfile.write(b64_data)

                    outfile.write('", \n            "name":"{}"}}\n}}'.format(
                                        os.path.basename(attachment_file.name)).encode())

                outfile.write(b']}')
=======
                field.many = False
                dumped_value = json.dumps(field.to_value(item))
                outfile.write(dumped_value.encode())
>>>>>>> 5472c993
                outfile.flush()
            gc.collect()
            outfile.write(b']')
        else:
<<<<<<< HEAD
            value = field.field_to_native(project, field_name)
=======
            if isinstance(field, MethodField):
                value = field.as_getter(field_name, serializers.ProjectExportSerializer)(serializer, project)
            else:
                attr = getattr(project, field_name)
                value = field.to_value(attr)
>>>>>>> 5472c993
            outfile.write('"{}": {}'.format(field_name, json.dumps(value)).encode())

    # Generate the timeline
    outfile.write(b',\n"timeline": [\n')
    first_timeline = True
    for timeline_item in get_project_timeline(project).iterator():
        # Avoid writing "," in the last element
        if not first_timeline:
            outfile.write(b",\n")
        else:
            first_timeline = False

        dumped_value = json.dumps(serializers.TimelineExportSerializer(timeline_item).data)
        outfile.write(dumped_value.encode())

<<<<<<< HEAD
    outfile.write(b']}\n')
=======
    outfile.write(b']}\n')
>>>>>>> 5472c993
<|MERGE_RESOLUTION|>--- conflicted
+++ resolved
@@ -48,14 +48,6 @@
         if field_name in ["wiki_pages", "user_stories", "tasks", "issues", "epics"]:
             value = get_component(project, field_name)
             if field_name != "wiki_pages":
-<<<<<<< HEAD
-                value = value.select_related('owner', 'status', 'milestone', 'project', 'assigned_to', 'custom_attributes_values')
-            if field_name == "issues":
-                value = value.select_related('severity', 'priority', 'type')
-            value = value.prefetch_related('history_entry', 'attachments')
-
-            outfile.write('"{}": [\n'.format(field_name).encode())
-=======
                 value = value.select_related('owner', 'status',
                                              'project', 'assigned_to',
                                              'custom_attributes_values')
@@ -66,7 +58,6 @@
             if field_name == "issues":
                 value = value.select_related('severity', 'priority', 'type')
             value = value.prefetch_related('history_entry', 'attachments')
->>>>>>> 5472c993
 
             outfile.write('"{}": [\n'.format(field_name).encode())
 
@@ -78,61 +69,18 @@
                 else:
                     first_item = False
 
-<<<<<<< HEAD
-
-                dumped_value = json.dumps(field.to_native(item))
-                writing_value = dumped_value[:-1]+ ',\n    "attachments": [\n'
-                outfile.write(writing_value.encode())
-
-                first_attachment = True
-                for attachment in item.attachments.iterator():
-                    # Avoid writing "," in the last element
-                    if not first_attachment:
-                        outfile.write(b",\n")
-                    else:
-                        first_attachment = False
-
-                    # Write all the data expect the serialized file
-                    attachment_serializer = serializers.AttachmentExportSerializer(instance=attachment)
-                    attached_file_serializer = attachment_serializer.fields.pop("attached_file")
-                    dumped_value = json.dumps(attachment_serializer.data)
-                    dumped_value = dumped_value[:-1] + ',\n        "attached_file":{\n            "data":"'
-                    outfile.write(dumped_value.encode())
-
-                    # We write the attached_files by chunks so the memory used is not increased
-                    attachment_file = attachment.attached_file
-                    if default_storage.exists(attachment_file.name):
-                        with default_storage.open(attachment_file.name) as f:
-                            while True:
-                                bin_data = f.read(chunk_size)
-                                if not bin_data:
-                                    break
-
-                                b64_data = base64.b64encode(bin_data)
-                                outfile.write(b64_data)
-
-                    outfile.write('", \n            "name":"{}"}}\n}}'.format(
-                                        os.path.basename(attachment_file.name)).encode())
-
-                outfile.write(b']}')
-=======
                 field.many = False
                 dumped_value = json.dumps(field.to_value(item))
                 outfile.write(dumped_value.encode())
->>>>>>> 5472c993
                 outfile.flush()
             gc.collect()
             outfile.write(b']')
         else:
-<<<<<<< HEAD
-            value = field.field_to_native(project, field_name)
-=======
             if isinstance(field, MethodField):
                 value = field.as_getter(field_name, serializers.ProjectExportSerializer)(serializer, project)
             else:
                 attr = getattr(project, field_name)
                 value = field.to_value(attr)
->>>>>>> 5472c993
             outfile.write('"{}": {}'.format(field_name, json.dumps(value)).encode())
 
     # Generate the timeline
@@ -148,8 +96,4 @@
         dumped_value = json.dumps(serializers.TimelineExportSerializer(timeline_item).data)
         outfile.write(dumped_value.encode())
 
-<<<<<<< HEAD
-    outfile.write(b']}\n')
-=======
-    outfile.write(b']}\n')
->>>>>>> 5472c993
+    outfile.write(b']}\n')