--- conflicted
+++ resolved
@@ -36,11 +36,6 @@
 
     ct = ContentType.objects.get_for_model(obj)
     if settings.CELERY_ENABLED:
-<<<<<<< HEAD
-        connection.on_commit(lambda: push_to_timelines.delay(project_id, user.id, ct.app_label, ct.model, obj.id, event_type, created_datetime, extra_data=extra_data))
-    else:
-        push_to_timelines(project_id, user.id, ct.app_label, ct.model, obj.id, event_type, created_datetime, extra_data=extra_data)
-=======
         connection.on_commit(lambda: push_to_timelines.delay(project_id,
                                                              user.id,
                                                              ct.app_label,
@@ -58,7 +53,6 @@
                           event_type,
                           created_datetime,
                           extra_data=extra_data)
->>>>>>> 5472c993
 
 
 def _clean_description_fields(values_diff):
