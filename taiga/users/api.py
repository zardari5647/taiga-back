--- conflicted
+++ resolved
@@ -49,11 +49,7 @@
 from . import utils as user_utils
 from .signals import user_cancel_account as user_cancel_account_signal
 from .signals import user_change_email as user_change_email_signal
-<<<<<<< HEAD
-
-=======
 from .throttling import UserDetailRateThrottle
->>>>>>> a97892d0
 
 class UsersViewSet(ModelCrudViewSet):
     permission_classes = (permissions.UserPermission,)
