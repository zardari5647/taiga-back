# -*- coding: utf-8 -*-
# Copyright (C) 2014-2017 Andrey Antukh <niwi@niwi.nz>
# Copyright (C) 2014-2017 Jesús Espino <jespinog@gmail.com>
# Copyright (C) 2014-2017 David Barragán <bameda@dbarragan.com>
# Copyright (C) 2014-2017 Alejandro Alonso <alejandro.alonso@kaleidos.net>
# This program is free software: you can redistribute it and/or modify
# it under the terms of the GNU Affero General Public License as
# published by the Free Software Foundation, either version 3 of the
# License, or (at your option) any later version.
#
# This program is distributed in the hope that it will be useful,
# but WITHOUT ANY WARRANTY; without even the implied warranty of
# MERCHANTABILITY or FITNESS FOR A PARTICULAR PURPOSE.  See the
# GNU Affero General Public License for more details.
#
# You should have received a copy of the GNU Affero General Public License
# along with this program.  If not, see <http://www.gnu.org/licenses/>.

from django.conf import settings
from django.core.exceptions import ImproperlyConfigured

from taiga.base.api import throttling
from ipware.ip import get_ip
from netaddr import all_matching_cidrs
from netaddr.core import AddrFormatError


class GlobalThrottlingMixin:
    """
    Define the cache key based on the user IP independently if the user is
    logged in or not.
    """
    def get_cache_key(self, request, view):
        ident = get_ip(request)

        return self.cache_format % {
            "scope": self.scope,
            "ident": ident
        }


class ThrottleByActionMixin:
    throttled_actions = []

    def has_to_finalize(self, request, response, view):
        if super().has_to_finalize(request, response, view):
            return view.action in self.throttled_actions
        return False

    def allow_request(self, request, view):
        if view.action in self.throttled_actions:
            return super().allow_request(request, view)
        return True


class AnonRateThrottle(throttling.AnonRateThrottle):
    scope = "anon"
    throttled_methods = ["GET", "POST", "PUT", "DELETE", "PATCH"]

    def allow_request(self, request, view):
        if request.method not in self.throttled_methods:
            return True
        return super().allow_request(request, view)


class UserRateThrottle(throttling.UserRateThrottle):
    scope = "user"
<<<<<<< HEAD
    throttled_methods = ["GET", "POST", "PUT", "DELETE", "PATCH"]

    def allow_request(self, request, view):
        if request.method not in self.throttled_methods:
            return True
        return super().allow_request(request, view)
=======


class CommonThrottle(throttling.SimpleRateThrottle):
    cache_format = "throtte_%(scope)s_%(rate)s_%(ident)s"

    def __init__(self):
        pass

    def has_to_finalize(self, request, response, view):
        return False

    def is_whitelisted(self, ident):
        for whitelisted in settings.REST_FRAMEWORK['DEFAULT_THROTTLE_WHITELIST']:
            if isinstance(whitelisted, int) and whitelisted == ident:
                return True
            elif isinstance(whitelisted, str):
                try:
                    if all_matching_cidrs(ident, [whitelisted]) != []:
                        return True
                except(AddrFormatError, ValueError):
                    pass
        return False

    def allow_request(self, request, view):
        scope = self.get_scope(request)
        ident = self.get_ident(request)
        rates = self.get_rates(scope)

        if self.is_whitelisted(ident):
            return True

        if rates is None or rates == []:
            return True

        now = self.timer()

        waits = []
        history_writes = []

        for rate in rates:
            rate_name = rate[0]
            rate_num_requests = rate[1]
            rate_duration = rate[2]

            key = self.get_cache_key(ident, scope, rate_name)
            history = self.cache.get(key, [])

            while history and history[-1] <= now - rate_duration:
                history.pop()

            if len(history) >= rate_num_requests:
                waits.append(self.wait_time(history, rate, now))

            history_writes.append({
                "key": key,
                "history": history,
                "rate_duration": rate_duration,
            })

        if waits:
            self._wait = max(waits)
            return False

        for history_write in history_writes:
            history_write['history'].insert(0, now)
            self.cache.set(
                history_write['key'],
                history_write['history'],
                history_write['rate_duration']
            )
        return True

    def get_rates(self, scope):
        try:
            rates = self.THROTTLE_RATES[scope]
        except KeyError:
            msg = "No default throttle rate set for \"%s\" scope" % scope
            raise ImproperlyConfigured(msg)

        if rates is None:
            return []
        elif isinstance(rates, str):
            return [self.parse_rate(rates)]
        elif isinstance(rates, list):
            return list(map(self.parse_rate, rates))
        else:
            msg = "No valid throttle rate set for \"%s\" scope" % scope
            raise ImproperlyConfigured(msg)

    def parse_rate(self, rate):
        """
        Given the request rate string, return a two tuple of:
        <allowed number of requests>, <period of time in seconds>
        """
        if rate is None:
            return None
        num, period = rate.split("/")
        num_requests = int(num)
        duration = {"s": 1, "m": 60, "h": 3600, "d": 86400}[period[0]]
        return (rate, num_requests, duration)

    def get_scope(self, request):
        scope_prefix = "user" if request.user.is_authenticated() else "anon"
        scope_sufix = "write" if request.method in ["POST", "PUT", "PATCH", "DELETE"] else "read"
        scope = "{}-{}".format(scope_prefix, scope_sufix)
        return scope

    def get_ident(self, request):
        if request.user.is_authenticated():
            return request.user.id
        ident = get_ip(request)
        return ident

    def get_cache_key(self, ident, scope, rate):
        return self.cache_format % { "scope": scope, "ident": ident, "rate": rate }

    def wait_time(self, history, rate, now):
        rate_num_requests = rate[1]
        rate_duration = rate[2]

        if history:
            remaining_duration = rate_duration - (now - history[-1])
        else:
            remaining_duration = rate_duration

        available_requests = rate_num_requests - len(history) + 1
        if available_requests <= 0:
            return remaining_duration

        return remaining_duration / float(available_requests)

    def wait(self):
        return self._wait


class SimpleRateThrottle(throttling.SimpleRateThrottle):
    pass
>>>>>>> a97892d0
<|MERGE_RESOLUTION|>--- conflicted
+++ resolved
@@ -55,24 +55,10 @@
 
 class AnonRateThrottle(throttling.AnonRateThrottle):
     scope = "anon"
-    throttled_methods = ["GET", "POST", "PUT", "DELETE", "PATCH"]
-
-    def allow_request(self, request, view):
-        if request.method not in self.throttled_methods:
-            return True
-        return super().allow_request(request, view)
 
 
 class UserRateThrottle(throttling.UserRateThrottle):
     scope = "user"
-<<<<<<< HEAD
-    throttled_methods = ["GET", "POST", "PUT", "DELETE", "PATCH"]
-
-    def allow_request(self, request, view):
-        if request.method not in self.throttled_methods:
-            return True
-        return super().allow_request(request, view)
-=======
 
 
 class CommonThrottle(throttling.SimpleRateThrottle):
@@ -209,5 +195,4 @@
 
 
 class SimpleRateThrottle(throttling.SimpleRateThrottle):
-    pass
->>>>>>> a97892d0
+    pass