--- conflicted
+++ resolved
@@ -26,14 +26,6 @@
 from easy_thumbnails.files import get_thumbnailer
 from easy_thumbnails.exceptions import InvalidImageFormatError
 from PIL import Image
-<<<<<<< HEAD
-
-
-def psd_image_factory(data, *args):
-    return PSDImage.from_stream(data).as_PIL()
-
-
-=======
 from PIL.PngImagePlugin import PngImageFile
 
 from io import BytesIO
@@ -56,7 +48,6 @@
 def psd_image_factory(data, *args):
     return PSDImage.from_stream(data).as_PIL()
 
->>>>>>> a97892d0
 Image.init()
 Image.register_open("PSD", psd_image_factory)
 
