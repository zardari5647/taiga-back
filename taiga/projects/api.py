--- conflicted
+++ resolved
@@ -676,10 +676,6 @@
         with advisory_lock("issue-status-creation-{}".format(project_id)):
             return super().create(request, *args, **kwargs)
 
-<<<<<<< HEAD
-
-=======
->>>>>>> a97892d0
 
 ######################################################
 ## Project Template
