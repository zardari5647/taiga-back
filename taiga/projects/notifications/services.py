# -*- coding: utf-8 -*-
# Copyright (C) 2014-2016 Andrey Antukh <niwi@niwi.nz>
# Copyright (C) 2014-2016 Jesús Espino <jespinog@gmail.com>
# Copyright (C) 2014-2016 David Barragán <bameda@dbarragan.com>
# Copyright (C) 2014-2016 Alejandro Alonso <alejandro.alonso@kaleidos.net>
# This program is free software: you can redistribute it and/or modify
# it under the terms of the GNU Affero General Public License as
# published by the Free Software Foundation, either version 3 of the
# License, or (at your option) any later version.
#
# This program is distributed in the hope that it will be useful,
# but WITHOUT ANY WARRANTY; without even the implied warranty of
# MERCHANTABILITY or FITNESS FOR A PARTICULAR PURPOSE.  See the
# GNU Affero General Public License for more details.
#
# You should have received a copy of the GNU Affero General Public License
# along with this program.  If not, see <http://www.gnu.org/licenses/>.

import datetime

from functools import partial

from django.apps import apps
from django.db import IntegrityError, transaction
from django.db.models import Q
from django.contrib.contenttypes.models import ContentType
from django.contrib.auth import get_user_model
from django.utils import timezone
from django.conf import settings
from django.utils.translation import ugettext as _

from taiga.base import exceptions as exc
from taiga.base.mails import InlineCSSTemplateMail
from taiga.projects.notifications.choices import NotifyLevel
from taiga.projects.history.choices import HistoryType
from taiga.projects.history.services import (make_key_from_model_object,
                                             get_last_snapshot_for_key,
                                             get_model_from_key)
from taiga.permissions.services import user_has_perm

from .models import HistoryChangeNotification, Watched


def notify_policy_exists(project, user) -> bool:
    """
    Check if policy exists for specified project
    and user.
    """
    model_cls = apps.get_model("notifications", "NotifyPolicy")
    qs = model_cls.objects.filter(project=project,
                                  user=user)
    return qs.exists()


def create_notify_policy(project, user, level=NotifyLevel.involved):
    """
    Given a project and user, create notification policy for it.
    """
    model_cls = apps.get_model("notifications", "NotifyPolicy")
    try:
        return model_cls.objects.create(project=project,
                                        user=user,
                                        notify_level=level)
    except IntegrityError as e:
        raise exc.IntegrityError(_("Notify exists for specified user and project")) from e


def create_notify_policy_if_not_exists(project, user, level=NotifyLevel.involved):
    """
    Given a project and user, create notification policy for it.
    """
    model_cls = apps.get_model("notifications", "NotifyPolicy")
    try:
        result = model_cls.objects.get_or_create(project=project,
                                               user=user,
                                               defaults={"notify_level": level})
        return result[0]
    except IntegrityError as e:
        raise exc.IntegrityError(_("Notify exists for specified user and project")) from e


def analize_object_for_watchers(obj:object, comment:str, user:object):
    """
    Generic implementation for analize model objects and
    extract mentions from it and add it to watchers.
    """

    if not hasattr(obj, "get_project"):
        return

    if not hasattr(obj, "add_watcher"):
        return


    texts = (getattr(obj, "description", ""),
             getattr(obj, "content", ""),
             comment,)

    from taiga.mdrender.service import render_and_extract
    _, data = render_and_extract(obj.get_project(), "\n".join(texts))

    if data["mentions"]:
        for user in data["mentions"]:
            obj.add_watcher(user)

    # Adding the person who edited the object to the watchers
    if comment and not user.is_system:
        obj.add_watcher(user)


def _filter_by_permissions(obj, user):
    UserStory = apps.get_model("userstories", "UserStory")
    Issue = apps.get_model("issues", "Issue")
    Task = apps.get_model("tasks", "Task")
    Epic = apps.get_model("epics", "Epic")
    WikiPage = apps.get_model("wiki", "WikiPage")

    if isinstance(obj, UserStory):
        return user_has_perm(user, "view_us", obj, cache="project")
    elif isinstance(obj, Issue):
        return user_has_perm(user, "view_issues", obj, cache="project")
    elif isinstance(obj, Task):
        return user_has_perm(user, "view_tasks", obj, cache="project")
<<<<<<< HEAD
=======
    elif isinstance(obj, Epic):
        return user_has_perm(user, "view_epics", obj, cache="project")
>>>>>>> 5472c993
    elif isinstance(obj, WikiPage):
        return user_has_perm(user, "view_wiki_pages", obj, cache="project")
    return False


def _filter_notificable(user):
    return user.is_active and not user.is_system


def get_users_to_notify(obj, *, discard_users=None) -> list:
    """
    Get filtered set of users to notify for specified
    model instance and changer.

    NOTE: changer at this momment is not used.
    NOTE: analogouts to obj.get_watchers_to_notify(changer)
    """
    project = obj.get_project()

    def _check_level(project:object, user:object, levels:tuple) -> bool:
        policy = project.cached_notify_policy_for_user(user)
        return policy.notify_level in levels

    _can_notify_hard = partial(_check_level, project,
                               levels=[NotifyLevel.all])
    _can_notify_light = partial(_check_level, project,
                                levels=[NotifyLevel.all, NotifyLevel.involved])

    candidates = set()
    candidates.update(filter(_can_notify_hard, project.members.all()))
    candidates.update(filter(_can_notify_hard, obj.project.get_watchers()))
    candidates.update(filter(_can_notify_light, obj.get_watchers()))
    candidates.update(filter(_can_notify_light, obj.get_participants()))

    # Remove the changer from candidates
    if discard_users:
        candidates = candidates - set(discard_users)

    candidates = set(filter(partial(_filter_by_permissions, obj), candidates))
    # Filter disabled and system users
    candidates = set(filter(partial(_filter_notificable), candidates))
    return frozenset(candidates)


def _resolve_template_name(model:object, *, change_type:int) -> str:
    """
    Ginven an changed model instance and change type,
    return the preformated template name for it.
    """
    ct = ContentType.objects.get_for_model(model)
    # Resolve integer enum value from "change_type"
    # parameter to human readable string
    if change_type == HistoryType.create:
        change_type = "create"
    elif change_type == HistoryType.change:
        change_type = "change"
    else:
        change_type = "delete"
    tmpl = "{app_label}/{model}-{change}"
    return tmpl.format(app_label=ct.app_label,
                       model=ct.model,
                       change=change_type)


def _make_template_mail(name:str):
    """
    Helper that creates a adhoc djmail template email
    instance for specified name, and return an instance
    of it.
    """
    cls = type("InlineCSSTemplateMail",
               (InlineCSSTemplateMail,),
               {"name": name})

    return cls()


@transaction.atomic
def send_notifications(obj, *, history):
    if history.is_hidden:
        return None

    key = make_key_from_model_object(obj)
    owner = get_user_model().objects.get(pk=history.user["pk"])
    notification, created = (HistoryChangeNotification.objects.select_for_update()
                             .get_or_create(key=key,
                                            owner=owner,
                                            project=obj.project,
                                            history_type = history.type))

    notification.updated_datetime = timezone.now()
    notification.save()
    notification.history_entries.add(history)

    # Get a complete list of notifiable users for current
    # object and send the change notification to them.
    notify_users = get_users_to_notify(obj, discard_users=[notification.owner])
    notification.notify_users.add(*notify_users)

    # If we are the min interval is 0 it just work in a synchronous and spamming way
    if settings.CHANGE_NOTIFICATIONS_MIN_INTERVAL == 0:
        send_sync_notifications(notification.id)


@transaction.atomic
def send_sync_notifications(notification_id):
    """
    Given changed instance, calculate the history entry and
    a complete list for users to notify, send
    email to all users.
    """

    notification = HistoryChangeNotification.objects.select_for_update().get(pk=notification_id)
    # If the last modification is too recent we ignore it
    now = timezone.now()
    time_diff = now - notification.updated_datetime
    if time_diff.seconds < settings.CHANGE_NOTIFICATIONS_MIN_INTERVAL:
        return

    history_entries = tuple(notification.history_entries.all().order_by("created_at"))
    obj, _ = get_last_snapshot_for_key(notification.key)
    obj_class = get_model_from_key(obj.key)

    context = {"obj_class": obj_class,
               "snapshot": obj.snapshot,
               "project": notification.project,
               "changer": notification.owner,
               "history_entries": history_entries}

    model = get_model_from_key(notification.key)
    template_name = _resolve_template_name(model, change_type=notification.history_type)
    email = _make_template_mail(template_name)
    domain = settings.SITES["api"]["domain"].split(":")[0] or settings.SITES["api"]["domain"]

    if "ref" in obj.snapshot:
        msg_id = obj.snapshot["ref"]
    elif "slug" in obj.snapshot:
        msg_id = obj.snapshot["slug"]
    else:
        msg_id = 'taiga-system'

    now = datetime.datetime.now()
    format_args = {
        "project_slug": notification.project.slug,
        "project_name": notification.project.name,
        "msg_id": msg_id,
        "time": int(now.timestamp()),
        "domain": domain
    }

    headers = {
        "Message-ID": "<{project_slug}/{msg_id}/{time}@{domain}>".format(**format_args),
        "In-Reply-To": "<{project_slug}/{msg_id}@{domain}>".format(**format_args),
        "References": "<{project_slug}/{msg_id}@{domain}>".format(**format_args),
        "List-ID": 'Taiga/{project_name} <taiga.{project_slug}@{domain}>'.format(**format_args),
        "Thread-Index": make_ms_thread_index("<{project_slug}/{msg_id}@{domain}>".format(**format_args), now)
    }

    for user in notification.notify_users.distinct():
        context["user"] = user
        context["lang"] = user.lang or settings.LANGUAGE_CODE
        email.send(user.email, context, headers=headers)

    notification.delete()


def process_sync_notifications():
    for notification in HistoryChangeNotification.objects.all():
        send_sync_notifications(notification.pk)


def _get_q_watchers(obj):
    obj_type = apps.get_model("contenttypes", "ContentType").objects.get_for_model(obj)
    return Q(watched__content_type=obj_type, watched__object_id=obj.id)


def get_watchers(obj):
    """Get the watchers of an object.

    :param obj: Any Django model instance.

    :return: User queryset object representing the users that watch the object.
    """
    return get_user_model().objects.filter(_get_q_watchers(obj))


def get_related_people(obj):
    """Get the related people of an object for notifications.

    :param obj: Any Django model instance.

    :return: User queryset object representing the users related to the object.
    """
    related_people_q = Q()

    ## - Owner
    if hasattr(obj, "owner_id") and obj.owner_id:
        related_people_q.add(Q(id=obj.owner_id), Q.OR)

    ## - Assigned to
    if hasattr(obj, "assigned_to_id") and obj.assigned_to_id:
        related_people_q.add(Q(id=obj.assigned_to_id), Q.OR)

    ## - Watchers
    related_people_q.add(_get_q_watchers(obj), Q.OR)

    ## - Apply filters
    related_people = get_user_model().objects.filter(related_people_q)

    ## - Exclude inactive and system users and remove duplicate
    related_people = related_people.exclude(is_active=False)
    related_people = related_people.exclude(is_system=True)
    related_people = related_people.distinct()

    return related_people


def get_watched(user_or_id, model):
    """Get the objects watched by an user.

    :param user_or_id: :class:`~taiga.users.models.User` instance or id.
    :param model: Show only objects of this kind. Can be any Django model class.

    :return: Queryset of objects representing the votes of the user.
    """
    obj_type = apps.get_model("contenttypes", "ContentType").objects.get_for_model(model)
    conditions = ('notifications_watched.content_type_id = %s',
                  '%s.id = notifications_watched.object_id' % model._meta.db_table,
                  'notifications_watched.user_id = %s')

    if isinstance(user_or_id, get_user_model()):
        user_id = user_or_id.id
    else:
        user_id = user_or_id

    return model.objects.extra(where=conditions, tables=('notifications_watched',),
                               params=(obj_type.id, user_id))


def get_projects_watched(user_or_id):
    """Get the objects watched by an user.

    :param user_or_id: :class:`~taiga.users.models.User` instance or id.
    :param model: Show only objects of this kind. Can be any Django model class.

    :return: Queryset of objects representing the votes of the user.
    """

    if isinstance(user_or_id, get_user_model()):
        user = user_or_id
    else:
        user = get_user_model().objects.get(id=user_or_id)

    project_class = apps.get_model("projects", "Project")
    project_ids = (user.notify_policies.exclude(notify_level=NotifyLevel.none)
                                       .values_list("project__id", flat=True))
    return project_class.objects.filter(id__in=project_ids)


def add_watcher(obj, user):
    """Add a watcher to an object.

    If the user is already watching the object nothing happents (except if there is a level update),
    so this function can be considered idempotent.

    :param obj: Any Django model instance.
    :param user: User adding the watch. :class:`~taiga.users.models.User` instance.
    """
    obj_type = apps.get_model("contenttypes", "ContentType").objects.get_for_model(obj)
    watched, created = Watched.objects.get_or_create(content_type=obj_type,
        object_id=obj.id, user=user, project=obj.project)

    notify_policy, _ = apps.get_model("notifications", "NotifyPolicy").objects.get_or_create(
        project=obj.project, user=user, defaults={"notify_level": NotifyLevel.involved})

    return watched


def remove_watcher(obj, user):
    """Remove an watching user from an object.

    If the user has not watched the object nothing happens so this function can be considered
    idempotent.

    :param obj: Any Django model instance.
    :param user: User removing the watch. :class:`~taiga.users.models.User` instance.
    """
    obj_type = apps.get_model("contenttypes", "ContentType").objects.get_for_model(obj)
    qs = Watched.objects.filter(content_type=obj_type, object_id=obj.id, user=user)
    if not qs.exists():
        return

    qs.delete()


def set_notify_policy_level(notify_policy, notify_level):
    """
    Set notification level for specified policy.
    """
    if not notify_level in [e.value for e in NotifyLevel]:
        raise exc.IntegrityError(_("Invalid value for notify level"))

    notify_policy.notify_level = notify_level
    notify_policy.save()


def set_notify_policy_level_to_ignore(notify_policy):
    """
    Set notification level for specified policy.
    """
    set_notify_policy_level(notify_policy, NotifyLevel.none)


def make_ms_thread_index(msg_id, dt):
    """
    Create the 22-byte base of the thread-index string in the format:

    6 bytes = First 6 significant bytes of the FILETIME stamp
    16 bytes = GUID (we're using a md5 hash of the message id)

    See http://www.meridiandiscovery.com/how-to/e-mail-conversation-index-metadata-computer-forensics/
    """

    import base64
    import hashlib
    import struct

    # Convert to FILETIME epoch (microseconds since 1601)
    delta = datetime.date(1970, 1, 1) - datetime.date(1601, 1, 1)
    filetime = int(dt.timestamp() + delta.total_seconds()) * 10000000

    # only want the first 6 bytes
    thread_bin = struct.pack(">Q", filetime)[:6]

    # Make a guid. This is usually generated by Outlook.
    # The format is usually >IHHQ, but we don't care since it's just a hash of the id
    md5 = hashlib.md5(msg_id.encode('utf-8'))
    thread_bin += md5.digest()

    # base64 encode
    return base64.b64encode(thread_bin).decode("utf-8")<|MERGE_RESOLUTION|>--- conflicted
+++ resolved
@@ -121,11 +121,8 @@
         return user_has_perm(user, "view_issues", obj, cache="project")
     elif isinstance(obj, Task):
         return user_has_perm(user, "view_tasks", obj, cache="project")
-<<<<<<< HEAD
-=======
     elif isinstance(obj, Epic):
         return user_has_perm(user, "view_epics", obj, cache="project")
->>>>>>> 5472c993
     elif isinstance(obj, WikiPage):
         return user_has_perm(user, "view_wiki_pages", obj, cache="project")
     return False
