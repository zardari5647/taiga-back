--- conflicted
+++ resolved
@@ -18,11 +18,7 @@
 
 from taiga.base.serializers import (Serializer, TagsField, NeighborsSerializerMixin,
         PgArrayField, ModelSerializer)
-<<<<<<< HEAD
-        
-=======
 
->>>>>>> 5b9bf406
 from taiga.mdrender.service import render as mdrender
 from taiga.projects.validators import ProjectExistsValidator
 from taiga.projects.milestones.validators import SprintExistsValidator
