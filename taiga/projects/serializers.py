--- conflicted
+++ resolved
@@ -203,8 +203,6 @@
 
         return attrs
 
-<<<<<<< HEAD
-=======
     def validate_is_owner(self, attrs, source):
         is_owner = attrs[source]
         project = attrs.get("project", None)
@@ -216,7 +214,6 @@
 
         return attrs
 
->>>>>>> 5e590229
 
 class ProjectMembershipSerializer(ModelSerializer):
     role_name = serializers.CharField(source='role.name', required=False)
