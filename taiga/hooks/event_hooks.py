# -*- coding: utf-8 -*-
# Copyright (C) 2014-2017 Andrey Antukh <niwi@niwi.nz>
# Copyright (C) 2014-2017 Jesús Espino <jespinog@gmail.com>
# Copyright (C) 2014-2017 David Barragán <bameda@dbarragan.com>
# Copyright (C) 2014-2017 Alejandro Alonso <alejandro.alonso@kaleidos.net>
# This program is free software: you can redistribute it and/or modify
# it under the terms of the GNU Affero General Public License as
# published by the Free Software Foundation, either version 3 of the
# License, or (at your option) any later version.
#
# This program is distributed in the hope that it will be useful,
# but WITHOUT ANY WARRANTY; without even the implied warranty of
# MERCHANTABILITY or FITNESS FOR A PARTICULAR PURPOSE.  See the
# GNU Affero General Public License for more details.
#
# You should have received a copy of the GNU Affero General Public License
# along with this program.  If not, see <http://www.gnu.org/licenses/>.

import re

from django.utils.translation import ugettext as _
from django.contrib.auth import get_user_model
from taiga.projects.models import IssueStatus, TaskStatus, UserStoryStatus, EpicStatus, ProjectModulesConfig
from taiga.projects.epics.models import Epic
from taiga.projects.issues.models import Issue
from taiga.projects.tasks.models import Task
from taiga.projects.userstories.models import UserStory
from taiga.projects.history.services import take_snapshot
from taiga.projects.notifications.services import send_notifications
from taiga.hooks.exceptions import ActionSyntaxException
from taiga.users.models import AuthData

from taiga.base.utils import json


ISSUE_ACTION_CREATE = "ISSUE_CREATE"
ISSUE_ACTION_UPDATE = "ISSUE_UPDATE"
ISSUE_ACTION_DELETE = "ISSUE_DELETE"
ISSUE_ACTION_CLOSE = "ISSUE_CLOSE"
ISSUE_ACTION_REOPEN = "ISSUE_REOPEN"


class BaseEventHook:
    platform = "Unknown"
    platform_slug = "unknown"

    def __init__(self, project, payload):
        self.project = project
        self.payload = payload

    @property
    def config(self):
        if hasattr(self.project, "modules_config"):
            return self.project.modules_config.config.get(self.platform_slug, {})
        return {}

    def ignore(self):
        return False

    def get_user(self, user_id, platform=None):
        user = None

        if user_id:
            try:
                user = AuthData.objects.get(key=platform, value=user_id).user
            except AuthData.DoesNotExist:
                pass

        if user is None and platform is not None:
            user = get_user_model().objects.get(is_system=True, username__startswith=platform)

        return user


class BaseIssueCommentEventHook(BaseEventHook):
    def get_data(self):
        raise NotImplementedError

    def generate_issue_comment_message(self, **kwargs):
        _issue_comment_message = _(
            "[@{user_name}]({user_url} "
            "\"See @{user_name}'s {platform} profile\") "
            "says in [{platform}#{number}]({comment_url} \"Go to comment\"):\n\n"
            "\"{comment_message}\""
        )
        _simple_issue_comment_message = _("Comment From {platform}:\n\n> {comment_message}")
        try:
            return _issue_comment_message.format(platform=self.platform, **kwargs)
        except Exception:
            return _simple_issue_comment_message.format(platform=self.platform, message=kwargs.get("comment_message"))

    def process_event(self):
        if self.ignore():
            return

        data = self.get_data()

        if not all([data["comment_message"], data["url"]]):
            raise ActionSyntaxException(_("Invalid issue comment information"))

        comment = self.generate_issue_comment_message(**data)

        issues = Issue.objects.filter(external_reference=[self.platform_slug, data["url"]])
        tasks = Task.objects.filter(external_reference=[self.platform_slug, data["url"]])
        uss = UserStory.objects.filter(external_reference=[self.platform_slug, data["url"]])

        for item in list(issues) + list(tasks) + list(uss):
            snapshot = take_snapshot(item, comment=comment, user=self.get_user(data["user_id"], self.platform_slug))
            send_notifications(item, history=snapshot)


class BaseIssueEventHook(BaseEventHook):
    @property
    def action_type(self):
        raise NotImplementedError

    @property
    def open_status(self):
        return self.project.default_issue_status

    @property
    def close_status(self):
        close_status = self.config.get("close_status", None)

        if close_status:
            try:
                return self.project.issue_statuses.get(id=close_status)
            except IssueStatus.DoesNotExist:
                pass

        return self.project.issue_statuses.filter(is_closed=True).order_by("order").first()

    def get_data(self):
        raise NotImplementedError

    def get_issue(self, data):
        try:
            return Issue.objects.get(project=self.project,
                                     external_reference=[self.platform_slug, data["url"]])
        except Issue.DoesNotExist:
            return None

    def generate_create_issue_comment(self, **kwargs):
        _new_issue_message = _(
            "Issue created by [@{user_name}]({user_url} "
            "\"See @{user_name}'s {platform} profile\") "
            "from [{platform}#{number}]({url} \"Go to issue\")."
        )
        _simple_new_issue_message = _("Issue created from {platform}.")
        try:
            return _new_issue_message.format(platform=self.platform, **kwargs)
        except Exception:
            return _simple_new_issue_message.format(platform=self.platform)

    def generate_update_issue_comment(self, **kwargs):
        _edit_issue_message = _(
            "Issue modified by [@{user_name}]({user_url} "
            "\"See @{user_name}'s {platform} profile\") "
            "from [{platform}#{number}]({url} \"Go to issue\")."
        )
        _simple_edit_issue_message = _("Issue modified from {platform}.")
        try:
            return _edit_issue_message.format(platform=self.platform, **kwargs)
        except Exception:
            return _simple_edit_issue_message.format(platform=self.platform)

    def generate_close_issue_comment(self, **kwargs):
        _edit_issue_message = _(
            "Issue closed by [@{user_name}]({user_url} "
            "\"See @{user_name}'s {platform} profile\") "
            "from [{platform}#{number}]({url} \"Go to issue\")."
        )
        _simple_edit_issue_message = _("Issue closed from {platform}.")
        try:
            return _edit_issue_message.format(platform=self.platform, **kwargs)
        except Exception:
            return _simple_edit_issue_message.format(platform=self.platform)

    def generate_reopen_issue_comment(self, **kwargs):
        _edit_issue_message = _(
            "Issue reopened by [@{user_name}]({user_url} "
            "\"See @{user_name}'s {platform} profile\") "
            "from [{platform}#{number}]({url} \"Go to issue\")."
        )
        _simple_edit_issue_message = _("Issue reopened from {platform}.")
        try:
            return _edit_issue_message.format(platform=self.platform, **kwargs)
        except Exception:
            return _simple_edit_issue_message.format(platform=self.platform)

    def _create_issue(self, data):
        user = self.get_user(data["user_id"], self.platform_slug)

        issue = Issue.objects.create(
            project=self.project,
            subject=data["subject"],
            description=data["description"],
            status=data.get("status", self.project.default_issue_status),
            type=self.project.default_issue_type,
            severity=self.project.default_severity,
            priority=self.project.default_priority,
            external_reference=[self.platform_slug, data['url']],
            owner=user
        )
        take_snapshot(issue, user=user)

        comment = self.generate_create_issue_comment(**data)

        snapshot = take_snapshot(issue, comment=comment, user=user)
        send_notifications(issue, history=snapshot)

    def _update_issue(self, data):
        issue = self.get_issue(data)

        if not issue:
            # The issue is not created yet, add it
            return self._create_issue(data)

        user = self.get_user(data["user_id"], self.platform_slug)

        issue.subject = data["subject"]
        issue.description = data["description"]
        issue.save()

        comment = self.generate_update_issue_comment(**data)

        snapshot = take_snapshot(issue, comment=comment, user=user)
        send_notifications(issue, history=snapshot)

    def _close_issue(self, data):
        issue = self.get_issue(data)

        if not issue:
            # The issue is not created yet, add it
            return self._create_issue(data)

        if not self.close_status:
            return

        user = self.get_user(data["user_id"], self.platform_slug)

        issue.status = self.close_status
        issue.save()

        comment = self.generate_close_issue_comment(**data)

        snapshot = take_snapshot(issue, comment=comment, user=user)
        send_notifications(issue, history=snapshot)

    def _reopen_issue(self, data):
        issue = self.get_issue(data)

        if not issue:
            # The issue is not created yet, add it
            return self._create_issue(data)

        if not self.open_status:
            return

        user = self.get_user(data["user_id"], self.platform_slug)

        issue.status = self.open_status
        issue.save()

        comment = self.generate_reopen_issue_comment(**data)

        snapshot = take_snapshot(issue, comment=comment, user=user)
        send_notifications(issue, history=snapshot)

    def _delete_issue(self, data):
        raise NotImplementedError

    def process_event(self):
        if self.ignore():
            return

        data = self.get_data()

        if not all([data["subject"], data["url"]]):
            raise ActionSyntaxException(_("Invalid issue information"))

        if self.action_type == ISSUE_ACTION_CREATE:
            self._create_issue(data)
        elif self.action_type == ISSUE_ACTION_UPDATE:
            self._update_issue(data)
        elif self.action_type == ISSUE_ACTION_CLOSE:
            self._close_issue(data)
        elif self.action_type == ISSUE_ACTION_REOPEN:
            self._reopen_issue(data)
        elif self.action_type == ISSUE_ACTION_DELETE:
            self._delete_issue(data)
        else:
            raise NotImplementedError


class BasePushEventHook(BaseEventHook):
    def get_data(self):
        raise NotImplementedError

    def generate_status_change_comment(self, **kwargs):
        if kwargs.get("user_url", None) is None:
            user_text = kwargs.get("user_name", _("unknown user"))
        else:
            user_text = "[@{user_name}]({user_url} \"See @{user_name}'s {platform} profile\")".format(
                platform=self.platform,
                **kwargs
            )
        _status_change_message = _(
            "{user_text} changed the status from "
            "[{platform} commit]({commit_url} \"See commit '{commit_id} - {commit_short_message}'\")\n\n"
            "  - Status: **{src_status}** → **{dst_status}**"
        )
        _simple_status_change_message = _(
            "Changed status from {platform} commit.\n\n"
            " - Status: **{src_status}** → **{dst_status}**"
        )
        try:
            return _status_change_message.format(platform=self.platform, user_text=user_text, **kwargs)
        except Exception:
            return _simple_status_change_message.format(platform=self.platform)

    def generate_commit_reference_comment(self, **kwargs):
        if kwargs.get("user_url", None) is None:
            user_text = kwargs.get("user_name", _("unknown user"))
        else:
            user_text = "[@{user_name}]({user_url} \"See @{user_name}'s {platform} profile\")".format(
                platform=self.platform,
                **kwargs
            )

        _status_change_message = _(
            "This {type_name} has been mentioned by {user_text} "
            "in the [{platform} commit]({commit_url} \"See commit '{commit_id} - {commit_short_message}'\") "
            "\"{commit_message}\""
        )
        _simple_status_change_message = _(
            "This issue has been mentioned in the {platform} commit "
            "\"{commit_message}\""
        )
        try:
            return _status_change_message.format(platform=self.platform, user_text=user_text, **kwargs)
        except Exception:
            return _simple_status_change_message.format(platform=self.platform)

    def get_item_classes(self, ref):
        if Epic.objects.filter(project=self.project, ref=ref).exists():
            modelClass = Epic
            statusClass = EpicStatus
        elif Issue.objects.filter(project=self.project, ref=ref).exists():
            modelClass = Issue
            statusClass = IssueStatus
        elif Task.objects.filter(project=self.project, ref=ref).exists():
            modelClass = Task
            statusClass = TaskStatus
        elif UserStory.objects.filter(project=self.project, ref=ref).exists():
            modelClass = UserStory
            statusClass = UserStoryStatus
        else:
            raise ActionSyntaxException(_("The referenced element doesn't exist"))

        return (modelClass, statusClass)

    def get_item_by_ref(self, ref):
        (modelClass, statusClass) = self.get_item_classes(ref)

        return modelClass.objects.get(project=self.project, ref=ref)

    def set_item_status(self, ref, status_slug):
        (modelClass, statusClass) = self.get_item_classes(ref)
        element = modelClass.objects.get(project=self.project, ref=ref)

        try:
            status = statusClass.objects.get(project=self.project, slug=status_slug)
        except statusClass.DoesNotExist:
            raise ActionSyntaxException(_("The status doesn't exist"))

        src_status = element.status.name
        dst_status = status.name

        element.status = status
        element.save()
        return (element, src_status, dst_status)

    def process_event(self):
        if self.ignore():
            return
        data = self.get_data()

        for commit in data:
            consumed_refs = []

            # Status changes
<<<<<<< HEAD
            p = re.compile("tg-(\d+) +#([-\w]+)")
            for m in p.finditer(commit["commit_message"].lower()):
=======
            p = re.compile(r"tg-(\d+) +#([-\w]+)")
            for m in p.finditer(commit['commit_message'].lower()):
>>>>>>> cb8d38ec
                ref = m.group(1)
                status_slug = m.group(2)
                (element, src_status, dst_status) = self.set_item_status(ref, status_slug)

                comment = self.generate_status_change_comment(src_status=src_status, dst_status=dst_status, **commit)
                snapshot = take_snapshot(element,
                                         comment=comment,
                                         user=self.get_user(commit["user_id"], self.platform_slug))
                send_notifications(element, history=snapshot)
                consumed_refs.append(ref)

            # Reference on commit
<<<<<<< HEAD
            p = re.compile("tg-(\d+)")
            for m in p.finditer(commit["commit_message"].lower()):
=======
            p = re.compile(r"tg-(\d+)")
            for m in p.finditer(commit['commit_message'].lower()):
>>>>>>> cb8d38ec
                ref = m.group(1)
                if ref in consumed_refs:
                    continue
                element = self.get_item_by_ref(ref)
                type_name = element.__class__._meta.verbose_name
                comment = self.generate_commit_reference_comment(type_name=type_name, **commit)
                snapshot = take_snapshot(element,
                                         comment=comment,
                                         user=self.get_user(commit['user_id'], self.platform_slug))
                send_notifications(element, history=snapshot)
                consumed_refs.append(ref)<|MERGE_RESOLUTION|>--- conflicted
+++ resolved
@@ -390,13 +390,8 @@
             consumed_refs = []
 
             # Status changes
-<<<<<<< HEAD
-            p = re.compile("tg-(\d+) +#([-\w]+)")
-            for m in p.finditer(commit["commit_message"].lower()):
-=======
             p = re.compile(r"tg-(\d+) +#([-\w]+)")
             for m in p.finditer(commit['commit_message'].lower()):
->>>>>>> cb8d38ec
                 ref = m.group(1)
                 status_slug = m.group(2)
                 (element, src_status, dst_status) = self.set_item_status(ref, status_slug)
@@ -409,13 +404,8 @@
                 consumed_refs.append(ref)
 
             # Reference on commit
-<<<<<<< HEAD
-            p = re.compile("tg-(\d+)")
-            for m in p.finditer(commit["commit_message"].lower()):
-=======
             p = re.compile(r"tg-(\d+)")
             for m in p.finditer(commit['commit_message'].lower()):
->>>>>>> cb8d38ec
                 ref = m.group(1)
                 if ref in consumed_refs:
                     continue
